# patched `rustls` for `retch`

This is a patched version of `rustls` for the `retch-http` project.

<<<<<<< HEAD
Unless you're here for that reason, you probably want the [upstream repository](https://github.com/rustls/rustls).
=======
# Status

Rustls is used in production at many organizations and projects. We aim to maintain
reasonable API surface stability but the API may evolve as we make changes to accommodate
new features or performance improvements.

We have a [roadmap](ROADMAP.md) for our future plans. We also have [benchmarks](BENCHMARKING.md) to
prevent performance regressions and to let you evaluate rustls on your target hardware.

If you'd like to help out, please see [CONTRIBUTING.md](CONTRIBUTING.md).

[![Build Status](https://github.com/rustls/rustls/actions/workflows/build.yml/badge.svg?branch=main)](https://github.com/rustls/rustls/actions/workflows/build.yml?query=branch%3Amain)
[![Coverage Status (codecov.io)](https://codecov.io/gh/rustls/rustls/branch/main/graph/badge.svg)](https://codecov.io/gh/rustls/rustls/)
[![Documentation](https://docs.rs/rustls/badge.svg)](https://docs.rs/rustls/)
[![Chat](https://img.shields.io/discord/976380008299917365?logo=discord)](https://discord.gg/MCSB76RU96)
[![OpenSSF Best Practices](https://www.bestpractices.dev/projects/9034/badge)](https://www.bestpractices.dev/projects/9034)

## Changelog

The detailed list of changes in each release can be found at
https://github.com/rustls/rustls/releases.

# Documentation

https://docs.rs/rustls/

# Approach

Rustls is a TLS library that aims to provide a good level of cryptographic security,
requires no configuration to achieve that security, and provides no unsafe features or
obsolete cryptography by default.

Rustls implements TLS1.2 and TLS1.3 for both clients and servers. See [the full
list of protocol features](https://docs.rs/rustls/latest/rustls/manual/_04_features/index.html).

### Platform support

While Rustls itself is platform independent, by default it uses [`aws-lc-rs`] for implementing
the cryptography in TLS.  See [the aws-lc-rs FAQ][aws-lc-rs-platforms-faq] for more details of the
platform/architecture support constraints in aws-lc-rs.

[`ring`] is also available via the `ring` crate feature: see
[the supported `ring` target platforms][ring-target-platforms].

By providing a custom instance of the [`crypto::CryptoProvider`] struct, you
can replace all cryptography dependencies of rustls.  This is a route to being portable
to a wider set of architectures and environments, or compliance requirements.  See the
[`crypto::CryptoProvider`] documentation for more details.

Specifying `default-features = false` when depending on rustls will remove the
dependency on aws-lc-rs.

Rustls requires Rust 1.63 or later. It has an optional dependency on zlib-rs which requires 1.75 or later.

[ring-target-platforms]: https://github.com/briansmith/ring/blob/2e8363b433fa3b3962c877d9ed2e9145612f3160/include/ring-core/target.h#L18-L64
[`crypto::CryptoProvider`]: https://docs.rs/rustls/latest/rustls/crypto/struct.CryptoProvider.html
[`ring`]: https://crates.io/crates/ring
[aws-lc-rs-platforms-faq]: https://aws.github.io/aws-lc-rs/faq.html#can-i-run-aws-lc-rs-on-x-platform-or-architecture
[`aws-lc-rs`]: https://crates.io/crates/aws-lc-rs

### Cryptography providers

Since Rustls 0.22 it has been possible to choose the provider of the cryptographic primitives
that Rustls uses. This may be appealing if you have specific platform, compliance or feature
requirements that aren't met by the default provider, [`aws-lc-rs`].

Users that wish to customize the provider in use can do so when constructing `ClientConfig`
and `ServerConfig` instances using the `with_crypto_provider` method on the respective config
builder types. See the [`crypto::CryptoProvider`] documentation for more details.

#### Built-in providers

Rustls ships with two built-in providers controlled with associated feature flags:

* [`aws-lc-rs`] - enabled by default, available with the `aws_lc_rs` feature flag enabled.
* [`ring`] - available with the `ring` feature flag enabled.

See the documentation for [`crypto::CryptoProvider`] for details on how providers are
selected.

#### Third-party providers

The community has also started developing third-party providers for Rustls:

* [`rustls-mbedtls-provider`] - a provider that uses [`mbedtls`] for cryptography.
* [`rustls-openssl`] - a provider that uses [OpenSSL] for cryptography.
* [`rustls-post-quantum`]: an experimental provider that adds support for post-quantum
key exchange to the default aws-lc-rs provider.
* [`boring-rustls-provider`] - a work-in-progress provider that uses [`boringssl`] for
cryptography.
* [`rustls-rustcrypto`] - an experimental provider that uses the crypto primitives
from [`RustCrypto`] for cryptography.
* [`rustls-symcrypt`] - a provider that uses Microsoft's [SymCrypt] library.
* [`rustls-wolfcrypt-provider`] - a work-in-progress provider that uses [`wolfCrypt`] for cryptography.

[`rustls-mbedtls-provider`]: https://github.com/fortanix/rustls-mbedtls-provider
[`mbedtls`]: https://github.com/Mbed-TLS/mbedtls
[`rustls-openssl`]: https://github.com/tofay/rustls-openssl
[OpenSSL]: https://openssl-library.org/
[`rustls-symcrypt`]: https://github.com/microsoft/rustls-symcrypt
[SymCrypt]: https://github.com/microsoft/SymCrypt
[`boring-rustls-provider`]: https://github.com/janrueth/boring-rustls-provider
[`boringssl`]: https://github.com/google/boringssl
[`rustls-rustcrypto`]: https://github.com/RustCrypto/rustls-rustcrypto
[`RustCrypto`]: https://github.com/RustCrypto
[`rustls-post-quantum`]: https://crates.io/crates/rustls-post-quantum
[`rustls-wolfcrypt-provider`]: https://github.com/wolfSSL/rustls-wolfcrypt-provider
[`wolfCrypt`]: https://www.wolfssl.com/products/wolfcrypt

#### Custom provider

We also provide a simple example of writing your own provider in the [`custom-provider`]
example. This example implements a minimal provider using parts of the [`RustCrypto`]
ecosystem.

See the [Making a custom CryptoProvider] section of the documentation for more information
on this topic.

[`custom-provider`]: https://github.com/rustls/rustls/tree/main/provider-example/
[`RustCrypto`]: https://github.com/RustCrypto
[Making a custom CryptoProvider]: https://docs.rs/rustls/latest/rustls/crypto/struct.CryptoProvider.html#making-a-custom-cryptoprovider

# Example code

Our [examples] directory contains demos that show how to handle I/O using the
[`stream::Stream`] helper, as well as more complex asynchronous I/O using [`mio`].
If you're already using Tokio for an async runtime you may prefer to use
[`tokio-rustls`] instead of interacting with rustls directly.

The [`mio`] based examples are the most complete, and discussed below. Users
new to Rustls may prefer to look at the simple client/server examples before
diving in to the more complex MIO examples.

[examples]: examples/
[`stream::Stream`]: https://docs.rs/rustls/latest/rustls/struct.Stream.html
[`mio`]: https://docs.rs/mio/latest/mio/
[`tokio-rustls`]: https://docs.rs/tokio-rustls/latest/tokio_rustls/

## Client example program

The MIO client example program is named `tlsclient-mio`.

Some sample runs:

```
$ cargo run --bin tlsclient-mio -- --http mozilla-modern.badssl.com
HTTP/1.1 200 OK
Server: nginx/1.6.2 (Ubuntu)
Date: Wed, 01 Jun 2016 18:44:00 GMT
Content-Type: text/html
Content-Length: 644
(...)
```

or

```
$ cargo run --bin tlsclient-mio -- --http expired.badssl.com
TLS error: InvalidCertificate(Expired)
Connection closed
```

Run `cargo run --bin tlsclient-mio -- --help` for more options.

## Server example program

The MIO server example program is named `tlsserver-mio`.

Here's a sample run; we start a TLS echo server, then connect to it with
`openssl` and `tlsclient-mio`:

```
$ cargo run --bin tlsserver-mio -- --certs test-ca/rsa-2048/end.fullchain --key test-ca/rsa-2048/end.key -p 8443 echo &
$ echo hello world | openssl s_client -ign_eof -quiet -connect localhost:8443
depth=2 CN = ponytown RSA CA
verify error:num=19:self signed certificate in certificate chain
hello world
^C
$ echo hello world | cargo run --bin tlsclient-mio -- --cafile test-ca/rsa-2048/ca.cert -p 8443 localhost
hello world
^C
```

Run `cargo run --bin tlsserver-mio -- --help` for more options.

# License

Rustls is distributed under the following three licenses:

- Apache License version 2.0.
- MIT license.
- ISC license.

These are included as LICENSE-APACHE, LICENSE-MIT and LICENSE-ISC
respectively.  You may use this software under the terms of any
of these licenses, at your option.

# Project Membership

- Joe Birr-Pixton ([@ctz], Project Founder - full-time funded by [Prossimo])
- Dirkjan Ochtman ([@djc], Co-maintainer)
- Daniel McCarney ([@cpu], Co-maintainer)
- Josh Aas ([@bdaehlie], Project Management)

[@ctz]: https://github.com/ctz
[@djc]: https://github.com/djc
[@cpu]: https://github.com/cpu
[@bdaehlie]: https://github.com/bdaehlie
[Prossimo]: https://www.memorysafety.org/initiative/rustls/

# Code of conduct

This project adopts the [Rust Code of Conduct](https://www.rust-lang.org/policies/code-of-conduct).
Please email rustls-mod@googlegroups.com to report any instance of misconduct, or if you
have any comments or questions on the Code of Conduct.
>>>>>>> d1bd2c86
<|MERGE_RESOLUTION|>--- conflicted
+++ resolved
@@ -2,222 +2,4 @@
 
 This is a patched version of `rustls` for the `retch-http` project.
 
-<<<<<<< HEAD
-Unless you're here for that reason, you probably want the [upstream repository](https://github.com/rustls/rustls).
-=======
-# Status
-
-Rustls is used in production at many organizations and projects. We aim to maintain
-reasonable API surface stability but the API may evolve as we make changes to accommodate
-new features or performance improvements.
-
-We have a [roadmap](ROADMAP.md) for our future plans. We also have [benchmarks](BENCHMARKING.md) to
-prevent performance regressions and to let you evaluate rustls on your target hardware.
-
-If you'd like to help out, please see [CONTRIBUTING.md](CONTRIBUTING.md).
-
-[![Build Status](https://github.com/rustls/rustls/actions/workflows/build.yml/badge.svg?branch=main)](https://github.com/rustls/rustls/actions/workflows/build.yml?query=branch%3Amain)
-[![Coverage Status (codecov.io)](https://codecov.io/gh/rustls/rustls/branch/main/graph/badge.svg)](https://codecov.io/gh/rustls/rustls/)
-[![Documentation](https://docs.rs/rustls/badge.svg)](https://docs.rs/rustls/)
-[![Chat](https://img.shields.io/discord/976380008299917365?logo=discord)](https://discord.gg/MCSB76RU96)
-[![OpenSSF Best Practices](https://www.bestpractices.dev/projects/9034/badge)](https://www.bestpractices.dev/projects/9034)
-
-## Changelog
-
-The detailed list of changes in each release can be found at
-https://github.com/rustls/rustls/releases.
-
-# Documentation
-
-https://docs.rs/rustls/
-
-# Approach
-
-Rustls is a TLS library that aims to provide a good level of cryptographic security,
-requires no configuration to achieve that security, and provides no unsafe features or
-obsolete cryptography by default.
-
-Rustls implements TLS1.2 and TLS1.3 for both clients and servers. See [the full
-list of protocol features](https://docs.rs/rustls/latest/rustls/manual/_04_features/index.html).
-
-### Platform support
-
-While Rustls itself is platform independent, by default it uses [`aws-lc-rs`] for implementing
-the cryptography in TLS.  See [the aws-lc-rs FAQ][aws-lc-rs-platforms-faq] for more details of the
-platform/architecture support constraints in aws-lc-rs.
-
-[`ring`] is also available via the `ring` crate feature: see
-[the supported `ring` target platforms][ring-target-platforms].
-
-By providing a custom instance of the [`crypto::CryptoProvider`] struct, you
-can replace all cryptography dependencies of rustls.  This is a route to being portable
-to a wider set of architectures and environments, or compliance requirements.  See the
-[`crypto::CryptoProvider`] documentation for more details.
-
-Specifying `default-features = false` when depending on rustls will remove the
-dependency on aws-lc-rs.
-
-Rustls requires Rust 1.63 or later. It has an optional dependency on zlib-rs which requires 1.75 or later.
-
-[ring-target-platforms]: https://github.com/briansmith/ring/blob/2e8363b433fa3b3962c877d9ed2e9145612f3160/include/ring-core/target.h#L18-L64
-[`crypto::CryptoProvider`]: https://docs.rs/rustls/latest/rustls/crypto/struct.CryptoProvider.html
-[`ring`]: https://crates.io/crates/ring
-[aws-lc-rs-platforms-faq]: https://aws.github.io/aws-lc-rs/faq.html#can-i-run-aws-lc-rs-on-x-platform-or-architecture
-[`aws-lc-rs`]: https://crates.io/crates/aws-lc-rs
-
-### Cryptography providers
-
-Since Rustls 0.22 it has been possible to choose the provider of the cryptographic primitives
-that Rustls uses. This may be appealing if you have specific platform, compliance or feature
-requirements that aren't met by the default provider, [`aws-lc-rs`].
-
-Users that wish to customize the provider in use can do so when constructing `ClientConfig`
-and `ServerConfig` instances using the `with_crypto_provider` method on the respective config
-builder types. See the [`crypto::CryptoProvider`] documentation for more details.
-
-#### Built-in providers
-
-Rustls ships with two built-in providers controlled with associated feature flags:
-
-* [`aws-lc-rs`] - enabled by default, available with the `aws_lc_rs` feature flag enabled.
-* [`ring`] - available with the `ring` feature flag enabled.
-
-See the documentation for [`crypto::CryptoProvider`] for details on how providers are
-selected.
-
-#### Third-party providers
-
-The community has also started developing third-party providers for Rustls:
-
-* [`rustls-mbedtls-provider`] - a provider that uses [`mbedtls`] for cryptography.
-* [`rustls-openssl`] - a provider that uses [OpenSSL] for cryptography.
-* [`rustls-post-quantum`]: an experimental provider that adds support for post-quantum
-key exchange to the default aws-lc-rs provider.
-* [`boring-rustls-provider`] - a work-in-progress provider that uses [`boringssl`] for
-cryptography.
-* [`rustls-rustcrypto`] - an experimental provider that uses the crypto primitives
-from [`RustCrypto`] for cryptography.
-* [`rustls-symcrypt`] - a provider that uses Microsoft's [SymCrypt] library.
-* [`rustls-wolfcrypt-provider`] - a work-in-progress provider that uses [`wolfCrypt`] for cryptography.
-
-[`rustls-mbedtls-provider`]: https://github.com/fortanix/rustls-mbedtls-provider
-[`mbedtls`]: https://github.com/Mbed-TLS/mbedtls
-[`rustls-openssl`]: https://github.com/tofay/rustls-openssl
-[OpenSSL]: https://openssl-library.org/
-[`rustls-symcrypt`]: https://github.com/microsoft/rustls-symcrypt
-[SymCrypt]: https://github.com/microsoft/SymCrypt
-[`boring-rustls-provider`]: https://github.com/janrueth/boring-rustls-provider
-[`boringssl`]: https://github.com/google/boringssl
-[`rustls-rustcrypto`]: https://github.com/RustCrypto/rustls-rustcrypto
-[`RustCrypto`]: https://github.com/RustCrypto
-[`rustls-post-quantum`]: https://crates.io/crates/rustls-post-quantum
-[`rustls-wolfcrypt-provider`]: https://github.com/wolfSSL/rustls-wolfcrypt-provider
-[`wolfCrypt`]: https://www.wolfssl.com/products/wolfcrypt
-
-#### Custom provider
-
-We also provide a simple example of writing your own provider in the [`custom-provider`]
-example. This example implements a minimal provider using parts of the [`RustCrypto`]
-ecosystem.
-
-See the [Making a custom CryptoProvider] section of the documentation for more information
-on this topic.
-
-[`custom-provider`]: https://github.com/rustls/rustls/tree/main/provider-example/
-[`RustCrypto`]: https://github.com/RustCrypto
-[Making a custom CryptoProvider]: https://docs.rs/rustls/latest/rustls/crypto/struct.CryptoProvider.html#making-a-custom-cryptoprovider
-
-# Example code
-
-Our [examples] directory contains demos that show how to handle I/O using the
-[`stream::Stream`] helper, as well as more complex asynchronous I/O using [`mio`].
-If you're already using Tokio for an async runtime you may prefer to use
-[`tokio-rustls`] instead of interacting with rustls directly.
-
-The [`mio`] based examples are the most complete, and discussed below. Users
-new to Rustls may prefer to look at the simple client/server examples before
-diving in to the more complex MIO examples.
-
-[examples]: examples/
-[`stream::Stream`]: https://docs.rs/rustls/latest/rustls/struct.Stream.html
-[`mio`]: https://docs.rs/mio/latest/mio/
-[`tokio-rustls`]: https://docs.rs/tokio-rustls/latest/tokio_rustls/
-
-## Client example program
-
-The MIO client example program is named `tlsclient-mio`.
-
-Some sample runs:
-
-```
-$ cargo run --bin tlsclient-mio -- --http mozilla-modern.badssl.com
-HTTP/1.1 200 OK
-Server: nginx/1.6.2 (Ubuntu)
-Date: Wed, 01 Jun 2016 18:44:00 GMT
-Content-Type: text/html
-Content-Length: 644
-(...)
-```
-
-or
-
-```
-$ cargo run --bin tlsclient-mio -- --http expired.badssl.com
-TLS error: InvalidCertificate(Expired)
-Connection closed
-```
-
-Run `cargo run --bin tlsclient-mio -- --help` for more options.
-
-## Server example program
-
-The MIO server example program is named `tlsserver-mio`.
-
-Here's a sample run; we start a TLS echo server, then connect to it with
-`openssl` and `tlsclient-mio`:
-
-```
-$ cargo run --bin tlsserver-mio -- --certs test-ca/rsa-2048/end.fullchain --key test-ca/rsa-2048/end.key -p 8443 echo &
-$ echo hello world | openssl s_client -ign_eof -quiet -connect localhost:8443
-depth=2 CN = ponytown RSA CA
-verify error:num=19:self signed certificate in certificate chain
-hello world
-^C
-$ echo hello world | cargo run --bin tlsclient-mio -- --cafile test-ca/rsa-2048/ca.cert -p 8443 localhost
-hello world
-^C
-```
-
-Run `cargo run --bin tlsserver-mio -- --help` for more options.
-
-# License
-
-Rustls is distributed under the following three licenses:
-
-- Apache License version 2.0.
-- MIT license.
-- ISC license.
-
-These are included as LICENSE-APACHE, LICENSE-MIT and LICENSE-ISC
-respectively.  You may use this software under the terms of any
-of these licenses, at your option.
-
-# Project Membership
-
-- Joe Birr-Pixton ([@ctz], Project Founder - full-time funded by [Prossimo])
-- Dirkjan Ochtman ([@djc], Co-maintainer)
-- Daniel McCarney ([@cpu], Co-maintainer)
-- Josh Aas ([@bdaehlie], Project Management)
-
-[@ctz]: https://github.com/ctz
-[@djc]: https://github.com/djc
-[@cpu]: https://github.com/cpu
-[@bdaehlie]: https://github.com/bdaehlie
-[Prossimo]: https://www.memorysafety.org/initiative/rustls/
-
-# Code of conduct
-
-This project adopts the [Rust Code of Conduct](https://www.rust-lang.org/policies/code-of-conduct).
-Please email rustls-mod@googlegroups.com to report any instance of misconduct, or if you
-have any comments or questions on the Code of Conduct.
->>>>>>> d1bd2c86
+Unless you're here for that reason, you probably want the [upstream repository](https://github.com/rustls/rustls).