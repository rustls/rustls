--- conflicted
+++ resolved
@@ -47,30 +47,6 @@
 zlib = ["dep:zlib-rs"]
 
 [dev-dependencies]
-<<<<<<< HEAD
-base64 = "0.22"
-bencher = "0.1.5"
-clap = { version = "4", features = ["derive", "env"] }
-env_logger = "0.10" # 0.11 requires 1.71 MSRV even as a dev-dep (due to manifest features)
-hex = "0.4"
-log = "0.4.8"
-num-bigint = "0.4.4"
-rcgen = { version = "0.13", default-features = false, features = ["aws_lc_rs", "pem"] }
-rustls-pemfile = "2"
-rustls-post-quantum = { path = "../rustls-post-quantum" }
-serde = { version = "1", features = ["derive"] }
-serde_json = "1"
-time = { version = "0.3.6", default-features = false }
-webpki-roots = "0.26"
-
-[target.'cfg(not(target_env = "msvc"))'.dev-dependencies]
-tikv-jemallocator = "0.6"
-
-[[example]]
-name = "bench"
-path = "examples/internal/bench.rs"
-required-features = ["std"]
-=======
 base64 = { workspace = true }
 bencher = { workspace = true }
 env_logger = { workspace = true }
@@ -83,7 +59,6 @@
 serde_json = { workspace = true }
 time = { workspace = true }
 webpki-roots = { workspace = true }
->>>>>>> 00da0e70
 
 [[bench]]
 name = "benchmarks"
