use crate::check::check_message;
use crate::conn::{ConnectionRandoms, ConnectionSecrets};
use crate::error::Error;
#[cfg(feature = "logging")]
use crate::log::{debug, trace};
use crate::msgs::base::Payload;
use crate::msgs::ccs::ChangeCipherSpecPayload;
use crate::msgs::codec::Codec;
use crate::msgs::enums::AlertDescription;
use crate::msgs::enums::{ContentType, HandshakeType, ProtocolVersion};
use crate::msgs::handshake::HandshakeMessagePayload;
use crate::msgs::handshake::HandshakePayload;
use crate::msgs::handshake::NewSessionTicketPayload;
use crate::msgs::message::{Message, MessagePayload};
use crate::msgs::persist;
use crate::server::ServerConnection;
use crate::{verify, SupportedCipherSuite};

use crate::server::common::{ClientCertDetails, HandshakeDetails, ServerKxDetails};
use crate::server::hs;

use ring::constant_time;

// --- Process client's Certificate for client auth ---
pub struct ExpectCertificate {
    pub handshake: HandshakeDetails,
    pub randoms: ConnectionRandoms,
    pub suite: &'static SupportedCipherSuite,
    pub using_ems: bool,
    pub server_kx: ServerKxDetails,
    pub send_ticket: bool,
}

impl hs::State for ExpectCertificate {
    fn handle(
        mut self: Box<Self>,
        conn: &mut ServerConnection,
        m: Message,
    ) -> hs::NextStateOrError {
        self.handshake
            .transcript
            .add_message(&m);
        let cert_chain = require_handshake_msg_move!(
            m,
            HandshakeType::Certificate,
            HandshakePayload::Certificate
        )?;

        // If we can't determine if the auth is mandatory, abort
        let mandatory = conn
            .config
            .verifier
            .client_auth_mandatory(conn.get_sni())
            .ok_or_else(|| {
                debug!("could not determine if client auth is mandatory based on SNI");
                conn.common
                    .send_fatal_alert(AlertDescription::AccessDenied);
                Error::General("client rejected by client_auth_mandatory".into())
            })?;

        trace!("certs {:?}", cert_chain);

        let client_cert = match cert_chain.split_first() {
            None if mandatory => {
                conn.common
                    .send_fatal_alert(AlertDescription::CertificateRequired);
                return Err(Error::NoCertificatesPresented);
            }
            None => {
                debug!("client auth requested but no certificate supplied");
                self.handshake
                    .transcript
                    .abandon_client_auth();
                None
            }
            Some((end_entity, intermediates)) => {
                let now = std::time::SystemTime::now();
                conn.config
                    .verifier
                    .verify_client_cert(end_entity, intermediates, conn.get_sni(), now)
                    .map_err(|err| {
                        hs::incompatible(conn, "certificate invalid");
                        err
                    })?;

                Some(ClientCertDetails::new(cert_chain))
            }
        };

        Ok(Box::new(ExpectClientKx {
            handshake: self.handshake,
            randoms: self.randoms,
            suite: self.suite,
            using_ems: self.using_ems,
            server_kx: self.server_kx,
            client_cert,
            send_ticket: self.send_ticket,
        }))
    }
}

// --- Process client's KeyExchange ---
pub struct ExpectClientKx {
    pub handshake: HandshakeDetails,
    pub randoms: ConnectionRandoms,
    pub suite: &'static SupportedCipherSuite,
    pub using_ems: bool,
    pub server_kx: ServerKxDetails,
    pub client_cert: Option<ClientCertDetails>,
    pub send_ticket: bool,
}

impl hs::State for ExpectClientKx {
    fn handle(
        mut self: Box<Self>,
        conn: &mut ServerConnection,
        m: Message,
    ) -> hs::NextStateOrError {
        let client_kx = require_handshake_msg!(
            m,
            HandshakeType::ClientKeyExchange,
            HandshakePayload::ClientKeyExchange
        )?;
        self.handshake
            .transcript
            .add_message(&m);

        // Complete key agreement, and set up encryption with the
        // resulting premaster secret.
        let kxd = self
            .server_kx
            .kx
            .server_complete(&client_kx.0)
            .ok_or_else(|| {
                conn.common
                    .send_fatal_alert(AlertDescription::DecodeError);
                Error::CorruptMessagePayload(ContentType::Handshake)
            })?;

        let secrets = if self.using_ems {
            let handshake_hash = self
                .handshake
                .transcript
                .get_current_hash();
            ConnectionSecrets::new_ems(
                &self.randoms,
                &handshake_hash,
                self.suite,
                &kxd.shared_secret,
            )
        } else {
            ConnectionSecrets::new(&self.randoms, self.suite, &kxd.shared_secret)
        };
        conn.config.key_log.log(
            "CLIENT_RANDOM",
            &secrets.randoms.client,
            &secrets.master_secret,
        );
        conn.common
            .start_encryption_tls12(&secrets);

        if let Some(client_cert) = self.client_cert {
            Ok(Box::new(ExpectCertificateVerify {
                secrets,
                handshake: self.handshake,
                using_ems: self.using_ems,
                client_cert,
                send_ticket: self.send_ticket,
            }))
        } else {
            Ok(Box::new(ExpectCcs {
                secrets,
                handshake: self.handshake,
                using_ems: self.using_ems,
                resuming: false,
                send_ticket: self.send_ticket,
            }))
        }
    }
}

// --- Process client's certificate proof ---
pub struct ExpectCertificateVerify {
    secrets: ConnectionSecrets,
    handshake: HandshakeDetails,
    using_ems: bool,
    client_cert: ClientCertDetails,
    send_ticket: bool,
}

impl hs::State for ExpectCertificateVerify {
    fn handle(
        mut self: Box<Self>,
        conn: &mut ServerConnection,
        m: Message,
    ) -> hs::NextStateOrError {
        let rc = {
            let sig = require_handshake_msg!(
                m,
                HandshakeType::CertificateVerify,
                HandshakePayload::CertificateVerify
            )?;
            let handshake_msgs = self
                .handshake
                .transcript
                .take_handshake_buf();
            let certs = &self.client_cert.cert_chain;

            conn.config
                .get_verifier()
                .verify_tls12_signature(&handshake_msgs, &certs[0], sig)
        };

        if let Err(e) = rc {
            conn.common
                .send_fatal_alert(AlertDescription::AccessDenied);
            return Err(e);
        }

        trace!("client CertificateVerify OK");
        conn.client_cert_chain = Some(self.client_cert.take_chain());

        self.handshake
            .transcript
            .add_message(&m);
        Ok(Box::new(ExpectCcs {
            secrets: self.secrets,
            handshake: self.handshake,
            using_ems: self.using_ems,
            resuming: false,
            send_ticket: self.send_ticket,
        }))
    }
}

// --- Process client's ChangeCipherSpec ---
pub struct ExpectCcs {
    pub secrets: ConnectionSecrets,
    pub handshake: HandshakeDetails,
    pub using_ems: bool,
    pub resuming: bool,
    pub send_ticket: bool,
}

impl hs::State for ExpectCcs {
    fn handle(self: Box<Self>, conn: &mut ServerConnection, m: Message) -> hs::NextStateOrError {
        check_message(&m, &[ContentType::ChangeCipherSpec], &[])?;

        // CCS should not be received interleaved with fragmented handshake-level
        // message.
        hs::check_aligned_handshake(conn)?;

        conn.common
            .record_layer
            .start_decrypting();
        Ok(Box::new(ExpectFinished {
            secrets: self.secrets,
            handshake: self.handshake,
            using_ems: self.using_ems,
            resuming: self.resuming,
            send_ticket: self.send_ticket,
        }))
    }
}

// --- Process client's Finished ---
fn get_server_session_value_tls12(
    secrets: &ConnectionSecrets,
    using_ems: bool,
    conn: &ServerConnection,
) -> persist::ServerSessionValue {
    let version = ProtocolVersion::TLSv1_2;
    let secret = secrets.get_master_secret();

    let mut v = persist::ServerSessionValue::new(
        conn.get_sni(),
        version,
        secrets.suite().suite,
        secret,
        &conn.client_cert_chain,
        conn.common.alpn_protocol.clone(),
        conn.resumption_data.clone(),
    );

    if using_ems {
        v.set_extended_ms_used();
    }

    v
}

pub fn emit_ticket(
    secrets: &ConnectionSecrets,
    handshake: &mut HandshakeDetails,
    using_ems: bool,
    conn: &mut ServerConnection,
) {
    // If we can't produce a ticket for some reason, we can't
    // report an error. Send an empty one.
    let plain = get_server_session_value_tls12(secrets, using_ems, conn).get_encoding();
    let ticket = conn
        .config
        .ticketer
        .encrypt(&plain)
        .unwrap_or_else(Vec::new);
    let ticket_lifetime = conn.config.ticketer.lifetime();

    let m = Message {
        typ: ContentType::Handshake,
        version: ProtocolVersion::TLSv1_2,
        payload: MessagePayload::Handshake(HandshakeMessagePayload {
            typ: HandshakeType::NewSessionTicket,
            payload: HandshakePayload::NewSessionTicket(NewSessionTicketPayload::new(
                ticket_lifetime,
                ticket,
            )),
        }),
    };

    handshake.transcript.add_message(&m);
    conn.common.send_msg(m, false);
}

pub fn emit_ccs(conn: &mut ServerConnection) {
    let m = Message {
        typ: ContentType::ChangeCipherSpec,
        version: ProtocolVersion::TLSv1_2,
        payload: MessagePayload::ChangeCipherSpec(ChangeCipherSpecPayload {}),
    };

    conn.common.send_msg(m, false);
}

pub fn emit_finished(
    secrets: &ConnectionSecrets,
    handshake: &mut HandshakeDetails,
    conn: &mut ServerConnection,
) {
    let vh = handshake.transcript.get_current_hash();
    let verify_data = secrets.server_verify_data(&vh);
    let verify_data_payload = Payload::new(verify_data);

    let f = Message {
        typ: ContentType::Handshake,
        version: ProtocolVersion::TLSv1_2,
        payload: MessagePayload::Handshake(HandshakeMessagePayload {
            typ: HandshakeType::Finished,
            payload: HandshakePayload::Finished(verify_data_payload),
        }),
    };

    handshake.transcript.add_message(&f);
    conn.common.send_msg(f, true);
}

pub struct ExpectFinished {
    secrets: ConnectionSecrets,
    handshake: HandshakeDetails,
    using_ems: bool,
    resuming: bool,
    send_ticket: bool,
}

impl hs::State for ExpectFinished {
    fn handle(
        mut self: Box<Self>,
        conn: &mut ServerConnection,
        m: Message,
    ) -> hs::NextStateOrError {
        let finished =
            require_handshake_msg!(m, HandshakeType::Finished, HandshakePayload::Finished)?;

        hs::check_aligned_handshake(conn)?;

        let vh = self
            .handshake
            .transcript
            .get_current_hash();
        let expect_verify_data = self.secrets.client_verify_data(&vh);

        let _fin_verified =
            constant_time::verify_slices_are_equal(&expect_verify_data, &finished.0)
                .map_err(|_| {
                    conn.common
                        .send_fatal_alert(AlertDescription::DecryptError);
                    Error::DecryptError
                })
                .map(|_| verify::FinishedMessageVerified::assertion())?;

        // Save session, perhaps
<<<<<<< HEAD
        if let (Some(session_id), false) = (self.handshake.session_id, self.resuming) {
            let value = get_server_session_value_tls12(&self.secrets, self.using_ems, sess);

            let worked = sess
                .config
                .session_storage
                .put(session_id.get_encoding(), value.get_encoding());
=======
        if !self.resuming && !self.handshake.session_id.is_empty() {
            let value = get_server_session_value_tls12(&self.secrets, self.using_ems, conn);

            let worked = conn.config.session_storage.put(
                self.handshake.session_id.get_encoding(),
                value.get_encoding(),
            );
>>>>>>> bc6f511b
            if worked {
                debug!("Session saved");
            } else {
                debug!("Session not saved");
            }
        }

        // Send our CCS and Finished.
        self.handshake
            .transcript
            .add_message(&m);
        if !self.resuming {
            if self.send_ticket {
                emit_ticket(&self.secrets, &mut self.handshake, self.using_ems, conn);
            }
            emit_ccs(conn);
            conn.common
                .record_layer
                .start_encrypting();
            emit_finished(&self.secrets, &mut self.handshake, conn);
        }

        conn.common.start_traffic();
        Ok(Box::new(ExpectTraffic {
            secrets: self.secrets,
            _fin_verified,
        }))
    }
}

// --- Process traffic ---
pub struct ExpectTraffic {
    secrets: ConnectionSecrets,
    _fin_verified: verify::FinishedMessageVerified,
}

impl ExpectTraffic {}

impl hs::State for ExpectTraffic {
    fn handle(
        self: Box<Self>,
        conn: &mut ServerConnection,
        mut m: Message,
    ) -> hs::NextStateOrError {
        check_message(&m, &[ContentType::ApplicationData], &[])?;
        conn.common
            .take_received_plaintext(m.take_opaque_payload().unwrap());
        Ok(self)
    }

    fn export_keying_material(
        &self,
        output: &mut [u8],
        label: &[u8],
        context: Option<&[u8]>,
    ) -> Result<(), Error> {
        self.secrets
            .export_keying_material(output, label, context);
        Ok(())
    }
}<|MERGE_RESOLUTION|>--- conflicted
+++ resolved
@@ -388,23 +388,14 @@
                 .map(|_| verify::FinishedMessageVerified::assertion())?;
 
         // Save session, perhaps
-<<<<<<< HEAD
         if let (Some(session_id), false) = (self.handshake.session_id, self.resuming) {
-            let value = get_server_session_value_tls12(&self.secrets, self.using_ems, sess);
-
-            let worked = sess
-                .config
-                .session_storage
-                .put(session_id.get_encoding(), value.get_encoding());
-=======
-        if !self.resuming && !self.handshake.session_id.is_empty() {
             let value = get_server_session_value_tls12(&self.secrets, self.using_ems, conn);
 
             let worked = conn.config.session_storage.put(
-                self.handshake.session_id.get_encoding(),
+                session_id.get_encoding(),
                 value.get_encoding(),
             );
->>>>>>> bc6f511b
+
             if worked {
                 debug!("Session saved");
             } else {
