use crate::error::Error;
use crate::key::Certificate;
use crate::kx;
#[cfg(feature = "logging")]
use crate::log::{debug, trace};
use crate::msgs::codec::Codec;
use crate::msgs::enums::{AlertDescription, ExtensionType};
use crate::msgs::enums::{CipherSuite, Compression, ECPointFormat};
use crate::msgs::enums::{ClientCertificateType, SignatureScheme};
use crate::msgs::enums::{ContentType, HandshakeType, ProtocolVersion};
use crate::msgs::handshake::CertificateRequestPayload;
use crate::msgs::handshake::CertificateStatus;
use crate::msgs::handshake::ClientExtension;
use crate::msgs::handshake::{ClientHelloPayload, ServerExtension, SessionID};
use crate::msgs::handshake::{ConvertProtocolNameList, ConvertServerNameList};
use crate::msgs::handshake::{DigitallySignedStruct, ServerECDHParams};
use crate::msgs::handshake::{ECDHEServerKeyExchange, ServerKeyExchangePayload};
use crate::msgs::handshake::{ECPointFormatList, SupportedPointFormats};
use crate::msgs::handshake::{HandshakeMessagePayload, Random, ServerHelloPayload};
use crate::msgs::handshake::{HandshakePayload, SupportedSignatureSchemes};
use crate::msgs::message::{Message, MessagePayload};
use crate::msgs::persist;
use crate::server::{ClientHello, ServerConfig, ServerSession};
#[cfg(feature = "quic")]
use crate::session::Protocol;
use crate::session::{SessionRandoms, SessionSecrets};
use crate::sign;
use crate::suites;
use crate::SupportedCipherSuite;

use webpki;

use crate::server::common::{HandshakeDetails, ServerKXDetails};
use crate::server::{tls12, tls13};

pub type NextState = Box<dyn State + Send + Sync>;
pub type NextStateOrError = Result<NextState, Error>;

pub trait State {
    fn handle(self: Box<Self>, sess: &mut ServerSession, m: Message) -> NextStateOrError;

    fn export_keying_material(
        &self,
        _output: &mut [u8],
        _label: &[u8],
        _context: Option<&[u8]>,
    ) -> Result<(), Error> {
        Err(Error::HandshakeNotComplete)
    }

    fn perhaps_write_key_update(&mut self, _sess: &mut ServerSession) {}
}

pub fn incompatible(sess: &mut ServerSession, why: &str) -> Error {
    sess.common
        .send_fatal_alert(AlertDescription::HandshakeFailure);
    Error::PeerIncompatibleError(why.to_string())
}

fn bad_version(sess: &mut ServerSession, why: &str) -> Error {
    sess.common
        .send_fatal_alert(AlertDescription::ProtocolVersion);
    Error::PeerIncompatibleError(why.to_string())
}

pub fn illegal_param(sess: &mut ServerSession, why: &str) -> Error {
    sess.common
        .send_fatal_alert(AlertDescription::IllegalParameter);
    Error::PeerMisbehavedError(why.to_string())
}

pub fn decode_error(sess: &mut ServerSession, why: &str) -> Error {
    sess.common
        .send_fatal_alert(AlertDescription::DecodeError);
    Error::PeerMisbehavedError(why.to_string())
}

pub fn can_resume(
    suite: &'static SupportedCipherSuite,
    sni: &Option<webpki::DNSName>,
    using_ems: bool,
    resumedata: persist::ServerSessionValue,
) -> Option<persist::ServerSessionValue> {
    // The RFCs underspecify what happens if we try to resume to
    // an unoffered/varying suite.  We merely don't resume in weird cases.
    //
    // RFC 6066 says "A server that implements this extension MUST NOT accept
    // the request to resume the session if the server_name extension contains
    // a different name. Instead, it proceeds with a full handshake to
    // establish a new session."

    if resumedata.cipher_suite == suite.suite
        && (resumedata.extended_ms == using_ems || (resumedata.extended_ms && !using_ems))
        && same_dns_name_or_both_none(resumedata.sni.as_ref(), sni.as_ref())
    {
        return Some(resumedata);
    }

    None
}

// Require an exact match for the purpose of comparing SNI DNS Names from two
// client hellos, even though a case-insensitive comparison might also be OK.
fn same_dns_name_or_both_none(a: Option<&webpki::DNSName>, b: Option<&webpki::DNSName>) -> bool {
    match (a, b) {
        (Some(a), Some(b)) => {
            let a: &str = a.as_ref().into();
            let b: &str = b.as_ref().into();
            a == b
        }
        (None, None) => true,
        _ => false,
    }
}

// Changing the keys must not span any fragmented handshake
// messages.  Otherwise the defragmented messages will have
// been protected with two different record layer protections,
// which is illegal.  Not mentioned in RFC.
pub fn check_aligned_handshake(sess: &mut ServerSession) -> Result<(), Error> {
    if !sess.common.handshake_joiner.is_empty() {
        sess.common
            .send_fatal_alert(AlertDescription::UnexpectedMessage);
        Err(Error::PeerMisbehavedError(
            "key epoch or handshake flight with pending fragment".to_string(),
        ))
    } else {
        Ok(())
    }
}

pub fn save_sni(sess: &mut ServerSession, sni: Option<webpki::DNSName>) {
    if let Some(sni) = sni {
        // Save the SNI into the session.
        sess.set_sni(sni);
    }
}

#[derive(Default)]
pub struct ExtensionProcessing {
    // extensions to reply with
    pub exts: Vec<ServerExtension>,

    pub send_ticket: bool,
}

impl ExtensionProcessing {
    pub fn new() -> Self {
        Default::default()
    }

    pub fn process_common(
        &mut self,
        sess: &mut ServerSession,
        #[allow(unused_variables)] // #[cfg(feature = "quic")] only
        suite: &'static SupportedCipherSuite,
        ocsp_response: &mut Option<&[u8]>,
        sct_list: &mut Option<&[u8]>,
        hello: &ClientHelloPayload,
        resumedata: Option<&persist::ServerSessionValue>,
        handshake: &HandshakeDetails,
    ) -> Result<(), Error> {
        // ALPN
        let our_protocols = &sess.config.alpn_protocols;
        let maybe_their_protocols = hello.get_alpn_extension();
        if let Some(their_protocols) = maybe_their_protocols {
            let their_protocols = their_protocols.to_slices();

            if their_protocols
                .iter()
                .any(|protocol| protocol.is_empty())
            {
                return Err(Error::PeerMisbehavedError(
                    "client offered empty ALPN protocol".to_string(),
                ));
            }

            sess.common.alpn_protocol = our_protocols
                .iter()
                .find(|protocol| their_protocols.contains(&protocol.as_slice()))
                .cloned();
            if let Some(ref selected_protocol) = sess.common.alpn_protocol {
                debug!("Chosen ALPN protocol {:?}", selected_protocol);
                self.exts
                    .push(ServerExtension::make_alpn(&[selected_protocol]));
            } else {
                // For compatibility, strict ALPN validation is not employed unless targeting QUIC
                #[cfg(feature = "quic")]
                {
                    if sess.common.protocol == Protocol::Quic && !our_protocols.is_empty() {
                        sess.common
                            .send_fatal_alert(AlertDescription::NoApplicationProtocol);
                        return Err(Error::NoApplicationProtocol);
                    }
                }
            }
        }

        #[cfg(feature = "quic")]
        {
            if sess.common.protocol == Protocol::Quic {
                if let Some(params) = hello.get_quic_params_extension() {
                    sess.common.quic.params = Some(params);
                }

                if let Some(resume) = resumedata {
                    if sess.config.max_early_data_size > 0
                        && hello.early_data_extension_offered()
                        && resume.version == sess.common.negotiated_version.unwrap()
                        && resume.cipher_suite == suite.suite
                        && resume.alpn.as_ref().map(|x| &x.0) == sess.common.alpn_protocol.as_ref()
                        && !sess.reject_early_data
                    {
                        self.exts
                            .push(ServerExtension::EarlyData);
                    } else {
                        // Clobber value set in tls13::emit_server_hello
                        sess.common.quic.early_secret = None;
                    }
                }
            }
        }

        let for_resume = resumedata.is_some();
        // SNI
        if !for_resume && hello.get_sni_extension().is_some() {
            self.exts
                .push(ServerExtension::ServerNameAck);
        }

        // Send status_request response if we have one.  This is not allowed
        // if we're resuming, and is only triggered if we have an OCSP response
        // to send.
        if !for_resume
            && hello
                .find_extension(ExtensionType::StatusRequest)
                .is_some()
        {
            if ocsp_response.is_some() && !sess.common.is_tls13() {
                // Only TLS1.2 sends confirmation in ServerHello
                self.exts
                    .push(ServerExtension::CertificateStatusAck);
            }
        } else {
            // Throw away any OCSP response so we don't try to send it later.
            ocsp_response.take();
        }

        if !for_resume
            && hello
                .find_extension(ExtensionType::SCT)
                .is_some()
        {
            if !sess.common.is_tls13() {
                // Take the SCT list, if any, so we don't send it later,
                // and put it in the legacy extension.
                if let Some(sct_list) = sct_list.take() {
                    self.exts
                        .push(ServerExtension::make_sct(sct_list.to_vec()));
                }
            }
        } else {
            // Throw away any SCT list so we don't send it later.
            sct_list.take();
        }

        self.exts
            .extend(handshake.extra_exts.iter().cloned());

        Ok(())
    }

    fn process_tls12(&mut self, sess: &ServerSession, hello: &ClientHelloPayload, using_ems: bool) {
        // Renegotiation.
        // (We don't do reneg at all, but would support the secure version if we did.)
        let secure_reneg_offered = hello
            .find_extension(ExtensionType::RenegotiationInfo)
            .is_some()
            || hello
                .cipher_suites
                .contains(&CipherSuite::TLS_EMPTY_RENEGOTIATION_INFO_SCSV);

        if secure_reneg_offered {
            self.exts
                .push(ServerExtension::make_empty_renegotiation_info());
        }

        // Tickets:
        // If we get any SessionTicket extension and have tickets enabled,
        // we send an ack.
        if hello
            .find_extension(ExtensionType::SessionTicket)
            .is_some()
            && sess.config.ticketer.enabled()
        {
            self.send_ticket = true;
            self.exts
                .push(ServerExtension::SessionTicketAck);
        }

        // Confirm use of EMS if offered.
        if using_ems {
            self.exts
                .push(ServerExtension::ExtendedMasterSecretAck);
        }
    }
}

pub struct ExpectClientHello {
    pub handshake: HandshakeDetails,
    pub using_ems: bool,
    pub done_retry: bool,
    pub send_ticket: bool,
}

impl ExpectClientHello {
    pub fn new(
        server_config: &ServerConfig,
        extra_exts: Vec<ServerExtension>,
    ) -> ExpectClientHello {
        let mut ech = ExpectClientHello {
            handshake: HandshakeDetails::new(extra_exts),
            using_ems: false,
            done_retry: false,
            send_ticket: false,
        };

        if server_config
            .verifier
            .offer_client_auth()
        {
            ech.handshake
                .transcript
                .set_client_auth_enabled();
        }

        ech
    }

    fn emit_server_hello(
        &mut self,
        sess: &mut ServerSession,
        suite: &'static SupportedCipherSuite,
        ocsp_response: &mut Option<&[u8]>,
        sct_list: &mut Option<&[u8]>,
        hello: &ClientHelloPayload,
        resumedata: Option<&persist::ServerSessionValue>,
        randoms: &SessionRandoms,
    ) -> Result<(), Error> {
        let mut ep = ExtensionProcessing::new();
        ep.process_common(
            sess,
            suite,
            ocsp_response,
            sct_list,
            hello,
            resumedata,
            &self.handshake,
        )?;
        ep.process_tls12(sess, hello, self.using_ems);

        self.send_ticket = ep.send_ticket;

        let sh = Message {
            typ: ContentType::Handshake,
            version: ProtocolVersion::TLSv1_2,
            payload: MessagePayload::Handshake(HandshakeMessagePayload {
                typ: HandshakeType::ServerHello,
                payload: HandshakePayload::ServerHello(ServerHelloPayload {
                    legacy_version: ProtocolVersion::TLSv1_2,
                    random: Random::from_slice(&randoms.server),
                    session_id: self.handshake.session_id,
                    cipher_suite: suite.suite,
                    compression_method: Compression::Null,
                    extensions: ep.exts,
                }),
            }),
        };

        trace!("sending server hello {:?}", sh);
        self.handshake
            .transcript
            .add_message(&sh);
        sess.common.send_msg(sh, false);
        Ok(())
    }

    fn emit_certificate(&mut self, sess: &mut ServerSession, cert_chain: &[Certificate]) {
        let c = Message {
            typ: ContentType::Handshake,
            version: ProtocolVersion::TLSv1_2,
            payload: MessagePayload::Handshake(HandshakeMessagePayload {
                typ: HandshakeType::Certificate,
                payload: HandshakePayload::Certificate(cert_chain.to_owned()),
            }),
        };

        self.handshake
            .transcript
            .add_message(&c);
        sess.common.send_msg(c, false);
    }

    fn emit_cert_status(&mut self, sess: &mut ServerSession, ocsp: &[u8]) {
        let st = CertificateStatus::new(ocsp.to_owned());

        let c = Message {
            typ: ContentType::Handshake,
            version: ProtocolVersion::TLSv1_2,
            payload: MessagePayload::Handshake(HandshakeMessagePayload {
                typ: HandshakeType::CertificateStatus,
                payload: HandshakePayload::CertificateStatus(st),
            }),
        };

        self.handshake
            .transcript
            .add_message(&c);
        sess.common.send_msg(c, false);
    }

    fn emit_server_kx(
        &mut self,
        sess: &mut ServerSession,
        sigschemes: Vec<SignatureScheme>,
        skxg: &'static kx::SupportedKxGroup,
        signing_key: &dyn sign::SigningKey,
        randoms: &SessionRandoms,
    ) -> Result<kx::KeyExchange, Error> {
        let kx = kx::KeyExchange::start(skxg)
            .ok_or_else(|| Error::PeerMisbehavedError("key exchange failed".to_string()))?;
        let secdh = ServerECDHParams::new(skxg.name, kx.pubkey.as_ref());

        let mut msg = Vec::new();
        msg.extend(&randoms.client);
        msg.extend(&randoms.server);
        secdh.encode(&mut msg);

        let signer = signing_key
            .choose_scheme(&sigschemes)
            .ok_or_else(|| Error::General("incompatible signing key".to_string()))?;
        let sigscheme = signer.get_scheme();
        let sig = signer.sign(&msg)?;

        let skx = ServerKeyExchangePayload::ECDHE(ECDHEServerKeyExchange {
            params: secdh,
            dss: DigitallySignedStruct::new(sigscheme, sig),
        });

        let m = Message {
            typ: ContentType::Handshake,
            version: ProtocolVersion::TLSv1_2,
            payload: MessagePayload::Handshake(HandshakeMessagePayload {
                typ: HandshakeType::ServerKeyExchange,
                payload: HandshakePayload::ServerKeyExchange(skx),
            }),
        };

        self.handshake
            .transcript
            .add_message(&m);
        sess.common.send_msg(m, false);
        Ok(kx)
    }

    fn emit_certificate_req(&mut self, sess: &mut ServerSession) -> Result<bool, Error> {
        let client_auth = sess.config.get_verifier();

        if !client_auth.offer_client_auth() {
            return Ok(false);
        }

        let verify_schemes = client_auth.supported_verify_schemes();

        let names = client_auth
            .client_auth_root_subjects(sess.get_sni())
            .ok_or_else(|| {
                debug!("could not determine root subjects based on SNI");
                sess.common
                    .send_fatal_alert(AlertDescription::AccessDenied);
                Error::General("client rejected by client_auth_root_subjects".into())
            })?;

        let cr = CertificateRequestPayload {
            certtypes: vec![
                ClientCertificateType::RSASign,
                ClientCertificateType::ECDSASign,
            ],
            sigschemes: verify_schemes,
            canames: names,
        };

        let m = Message {
            typ: ContentType::Handshake,
            version: ProtocolVersion::TLSv1_2,
            payload: MessagePayload::Handshake(HandshakeMessagePayload {
                typ: HandshakeType::CertificateRequest,
                payload: HandshakePayload::CertificateRequest(cr),
            }),
        };

        trace!("Sending CertificateRequest {:?}", m);
        self.handshake
            .transcript
            .add_message(&m);
        sess.common.send_msg(m, false);
        Ok(true)
    }

    fn emit_server_hello_done(&mut self, sess: &mut ServerSession) {
        let m = Message {
            typ: ContentType::Handshake,
            version: ProtocolVersion::TLSv1_2,
            payload: MessagePayload::Handshake(HandshakeMessagePayload {
                typ: HandshakeType::ServerHelloDone,
                payload: HandshakePayload::ServerHelloDone,
            }),
        };

        self.handshake
            .transcript
            .add_message(&m);
        sess.common.send_msg(m, false);
    }

    fn start_resumption(
        mut self,
        sess: &mut ServerSession,
        client_hello: &ClientHelloPayload,
        suite: &'static SupportedCipherSuite,
        sni: Option<&webpki::DNSName>,
        id: Option<SessionID>,
        resumedata: persist::ServerSessionValue,
        randoms: &SessionRandoms,
    ) -> NextStateOrError {
        debug!("Resuming session");

        if resumedata.extended_ms && !self.using_ems {
            return Err(illegal_param(sess, "refusing to resume without ems"));
        }

        self.handshake.session_id = id;

        self.emit_server_hello(
            sess,
            suite,
            &mut None,
            &mut None,
            client_hello,
            Some(&resumedata),
            randoms,
        )?;

        let secrets = SessionSecrets::new_resume(&randoms, suite, &resumedata.master_secret.0);
        sess.config.key_log.log(
            "CLIENT_RANDOM",
            &secrets.randoms.client,
            &secrets.master_secret,
        );
        sess.common
            .start_encryption_tls12(&secrets);
        sess.client_cert_chain = resumedata.client_cert_chain;

        if self.send_ticket {
            tls12::emit_ticket(&secrets, &mut self.handshake, self.using_ems, sess);
        }
        tls12::emit_ccs(sess);
        sess.common
            .record_layer
            .start_encrypting();
        tls12::emit_finished(&secrets, &mut self.handshake, sess);

        assert!(same_dns_name_or_both_none(sni, sess.get_sni()));

        Ok(Box::new(tls12::ExpectCCS {
            secrets,
            handshake: self.handshake,
            using_ems: self.using_ems,
            resuming: true,
            send_ticket: self.send_ticket,
        }))
    }
}

impl State for ExpectClientHello {
    fn handle(mut self: Box<Self>, sess: &mut ServerSession, m: Message) -> NextStateOrError {
        let client_hello =
            require_handshake_msg!(m, HandshakeType::ClientHello, HandshakePayload::ClientHello)?;
        let tls13_enabled = sess
            .config
            .supports_version(ProtocolVersion::TLSv1_3);
        let tls12_enabled = sess
            .config
            .supports_version(ProtocolVersion::TLSv1_2);
        trace!("we got a clienthello {:?}", client_hello);

        if !client_hello
            .compression_methods
            .contains(&Compression::Null)
        {
            sess.common
                .send_fatal_alert(AlertDescription::IllegalParameter);
            return Err(Error::PeerIncompatibleError(
                "client did not offer Null compression".to_string(),
            ));
        }

        if client_hello.has_duplicate_extension() {
            return Err(decode_error(sess, "client sent duplicate extensions"));
        }

        // No handshake messages should follow this one in this flight.
        check_aligned_handshake(sess)?;

        // Are we doing TLS1.3?
        let maybe_versions_ext = client_hello.get_versions_extension();
        let version = if let Some(versions) = maybe_versions_ext {
            if versions.contains(&ProtocolVersion::TLSv1_3) && tls13_enabled {
                ProtocolVersion::TLSv1_3
            } else if !versions.contains(&ProtocolVersion::TLSv1_2) || !tls12_enabled {
                return Err(bad_version(sess, "TLS1.2 not offered/enabled"));
            } else {
                ProtocolVersion::TLSv1_2
            }
        } else if client_hello.client_version.get_u16() < ProtocolVersion::TLSv1_2.get_u16() {
            return Err(bad_version(sess, "Client does not support TLSv1_2"));
        } else if !tls12_enabled && tls13_enabled {
            return Err(bad_version(
                sess,
                "Server requires TLS1.3, but client omitted versions ext",
            ));
        } else {
            ProtocolVersion::TLSv1_2
        };

        sess.common.negotiated_version = Some(version);

        // --- Common to TLS1.2 and TLS1.3: ciphersuite and certificate selection.

        // Extract and validate the SNI DNS name, if any, before giving it to
        // the cert resolver. In particular, if it is invalid then we should
        // send an Illegal Parameter alert instead of the Internal Error alert
        // (or whatever) that we'd send if this were checked later or in a
        // different way.
        let sni: Option<webpki::DNSName> = match client_hello.get_sni_extension() {
            Some(sni) => {
                if sni.has_duplicate_names_for_type() {
                    return Err(decode_error(
                        sess,
                        "ClientHello SNI contains duplicate name types",
                    ));
                }

                if let Some(hostname) = sni.get_single_hostname() {
                    Some(hostname.into())
                } else {
                    return Err(illegal_param(
                        sess,
                        "ClientHello SNI did not contain a hostname",
                    ));
                }
            }
            None => None,
        };

        if !self.done_retry {
            // save only the first SNI
            save_sni(sess, sni.clone());
        }

        // We communicate to the upper layer what kind of key they should choose
        // via the sigschemes value.  Clients tend to treat this extension
        // orthogonally to offered ciphersuites (even though, in TLS1.2 it is not).
        // So: reduce the offered sigschemes to those compatible with the
        // intersection of ciphersuites.
        let mut common_suites = sess.config.cipher_suites.clone();
        common_suites.retain(|scs| {
            client_hello
                .cipher_suites
                .contains(&scs.suite)
        });

        let mut sigschemes_ext = client_hello
            .get_sigalgs_extension()
            .cloned()
            .unwrap_or_else(SupportedSignatureSchemes::default);
        sigschemes_ext
            .retain(|scheme| suites::compatible_sigscheme_for_suites(*scheme, &common_suites));

        let alpn_protocols = client_hello
            .get_alpn_extension()
            .map(|protos| protos.to_slices());

        // Choose a certificate.
        let certkey = {
            let sni_ref = sni
                .as_ref()
                .map(webpki::DNSName::as_ref);
            trace!("sni {:?}", sni_ref);
            trace!("sig schemes {:?}", sigschemes_ext);
            trace!("alpn protocols {:?}", alpn_protocols);

            let alpn_slices = alpn_protocols
                .as_ref()
                .map(|vec| vec.as_slice());

            let client_hello = ClientHello::new(sni_ref, &sigschemes_ext, alpn_slices);

            let certkey = sess
                .config
                .cert_resolver
                .resolve(client_hello);
            certkey.ok_or_else(|| {
                sess.common
                    .send_fatal_alert(AlertDescription::AccessDenied);
                Error::General("no server certificate chain resolved".to_string())
            })?
        };

        // Reduce our supported ciphersuites by the certificate.
        // (no-op for TLS1.3)
        let suitable_suites =
            suites::reduce_given_sigalg(&sess.config.cipher_suites, certkey.key.algorithm());

        // And version
        let suitable_suites = suites::reduce_given_version(&suitable_suites, version);

        let suite = if sess.config.ignore_client_order {
            suites::choose_ciphersuite_preferring_server(
                &client_hello.cipher_suites,
                &suitable_suites,
            )
        } else {
            suites::choose_ciphersuite_preferring_client(
                &client_hello.cipher_suites,
                &suitable_suites,
            )
        }
        .ok_or_else(|| incompatible(sess, "no ciphersuites in common"))?;

        debug!("decided upon suite {:?}", suite);
        sess.common.suite = Some(suite);

        // Start handshake hash.
        let starting_hash = suite.get_hash();
        if !self
            .handshake
            .transcript
            .start_hash(starting_hash)
        {
            sess.common
                .send_fatal_alert(AlertDescription::IllegalParameter);
            return Err(Error::PeerIncompatibleError(
                "hash differed on retry".to_string(),
            ));
        }

        // Save their Random.
        let mut randoms = SessionRandoms::for_server()?;
        client_hello
            .random
            .write_slice(&mut randoms.client);

        if sess.common.is_tls13() {
            return tls13::CompleteClientHelloHandling {
                handshake: self.handshake,
                suite,
                randoms,
                done_retry: self.done_retry,
                send_ticket: self.send_ticket,
            }
            .handle_client_hello(suite, sess, &certkey, &m);
        }

        // -- TLS1.2 only from hereon in --
        self.handshake
            .transcript
            .add_message(&m);

        if client_hello.ems_support_offered() {
            self.using_ems = true;
        }

        let groups_ext = client_hello
            .get_namedgroups_extension()
            .ok_or_else(|| incompatible(sess, "client didn't describe groups"))?;
        let ecpoints_ext = client_hello
            .get_ecpoints_extension()
            .ok_or_else(|| incompatible(sess, "client didn't describe ec points"))?;

        trace!("namedgroups {:?}", groups_ext);
        trace!("ecpoints {:?}", ecpoints_ext);

        if !ecpoints_ext.contains(&ECPointFormat::Uncompressed) {
            sess.common
                .send_fatal_alert(AlertDescription::IllegalParameter);
            return Err(Error::PeerIncompatibleError(
                "client didn't support uncompressed ec points".to_string(),
            ));
        }

        // -- If TLS1.3 is enabled, signal the downgrade in the server random
        if tls13_enabled {
            randoms.set_tls12_downgrade_marker();
        }

        // -- Check for resumption --
        // We can do this either by (in order of preference):
        // 1. receiving a ticket that decrypts
        // 2. receiving a sessionid that is in our cache
        //
        // If we receive a ticket, the sessionid won't be in our
        // cache, so don't check.
        //
        // If either works, we end up with a ServerSessionValue
        // which is passed to start_resumption and concludes
        // our handling of the ClientHello.
        //
        let mut ticket_received = false;

        if let Some(ticket_ext) = client_hello.get_ticket_extension() {
            if let ClientExtension::SessionTicketOffer(ref ticket) = *ticket_ext {
                ticket_received = true;
                debug!("Ticket received");

                if let Some(resume) = sess
                    .config
                    .ticketer
                    .decrypt(&ticket.0)
                    .and_then(|plain| persist::ServerSessionValue::read_bytes(&plain))
                    .and_then(|resumedata| can_resume(suite, &sess.sni, self.using_ems, resumedata))
                {
                    return self.start_resumption(
                        sess,
                        client_hello,
                        suite,
                        sni.as_ref(),
                        client_hello.session_id,
                        resume,
                        &randoms,
                    );
                } else {
                    debug!("Ticket didn't decrypt");
                }
            }
        }

        if !ticket_received {
            // If we're not offered a ticket or a potential session ID,
            // allocate a session ID.
            if self.handshake.session_id.is_none() {
                self.handshake.session_id = Some(SessionID::random()?);
            }

<<<<<<< HEAD
            // Perhaps resume?  If we received a ticket, the sessionid
            // does not correspond to a real session.
            if let Some(session_id) = client_hello.session_id {
                if let Some(resume) = sess
                    .config
                    .session_storage
                    .get(&session_id.get_encoding())
                    .and_then(|x| persist::ServerSessionValue::read_bytes(&x))
                    .and_then(|resumedata| can_resume(sess, self.using_ems, resumedata))
                {
                    return self.start_resumption(
                        sess,
                        client_hello,
                        sni.as_ref(),
                        client_hello.session_id,
                        resume,
                        &randoms,
                    );
                }
=======
        // Perhaps resume?  If we received a ticket, the sessionid
        // does not correspond to a real session.
        if !client_hello.session_id.is_empty() && !ticket_received {
            if let Some(resume) = sess
                .config
                .session_storage
                .get(&client_hello.session_id.get_encoding())
                .and_then(|x| persist::ServerSessionValue::read_bytes(&x))
                .and_then(|resumedata| can_resume(suite, &sess.sni, self.using_ems, resumedata))
            {
                return self.start_resumption(
                    sess,
                    client_hello,
                    suite,
                    sni.as_ref(),
                    &client_hello.session_id,
                    resume,
                    &randoms,
                );
>>>>>>> cc814903
            }
        }

        // Now we have chosen a ciphersuite, we can make kx decisions.
        let sigschemes = suite.resolve_sig_schemes(&sigschemes_ext);

        if sigschemes.is_empty() {
            return Err(incompatible(sess, "no supported sig scheme"));
        }

        let group = sess
            .config
            .kx_groups
            .iter()
            .find(|skxg| groups_ext.contains(&skxg.name))
            .cloned()
            .ok_or_else(|| incompatible(sess, "no supported group"))?;

        let ecpoint = ECPointFormatList::supported()
            .iter()
            .find(|format| ecpoints_ext.contains(format))
            .cloned()
            .ok_or_else(|| incompatible(sess, "no supported point format"))?;

        debug_assert_eq!(ecpoint, ECPointFormat::Uncompressed);

        let (mut ocsp_response, mut sct_list) =
            (certkey.ocsp.as_deref(), certkey.sct_list.as_deref());
        self.emit_server_hello(
            sess,
            suite,
            &mut ocsp_response,
            &mut sct_list,
            client_hello,
            None,
            &randoms,
        )?;
        self.emit_certificate(sess, &certkey.cert);
        if let Some(ocsp_response) = ocsp_response {
            self.emit_cert_status(sess, ocsp_response);
        }
        let kx = self.emit_server_kx(sess, sigschemes, group, &*certkey.key, &randoms)?;
        let doing_client_auth = self.emit_certificate_req(sess)?;
        self.emit_server_hello_done(sess);

        let server_kx = ServerKXDetails::new(kx);
        if doing_client_auth {
            Ok(Box::new(tls12::ExpectCertificate {
                handshake: self.handshake,
                randoms,
                suite,
                using_ems: self.using_ems,
                server_kx,
                send_ticket: self.send_ticket,
            }))
        } else {
            Ok(Box::new(tls12::ExpectClientKX {
                handshake: self.handshake,
                randoms,
                suite,
                using_ems: self.using_ems,
                server_kx,
                client_cert: None,
                send_ticket: self.send_ticket,
            }))
        }
    }
}<|MERGE_RESOLUTION|>--- conflicted
+++ resolved
@@ -852,47 +852,26 @@
                 self.handshake.session_id = Some(SessionID::random()?);
             }
 
-<<<<<<< HEAD
             // Perhaps resume?  If we received a ticket, the sessionid
             // does not correspond to a real session.
             if let Some(session_id) = client_hello.session_id {
                 if let Some(resume) = sess
-                    .config
-                    .session_storage
-                    .get(&session_id.get_encoding())
-                    .and_then(|x| persist::ServerSessionValue::read_bytes(&x))
-                    .and_then(|resumedata| can_resume(sess, self.using_ems, resumedata))
+                .config
+                .session_storage
+                .get(&session_id.get_encoding())
+                .and_then(|x| persist::ServerSessionValue::read_bytes(&x))
+                .and_then(|resumedata| can_resume(suite, &sess.sni, self.using_ems, resumedata))
                 {
                     return self.start_resumption(
                         sess,
                         client_hello,
+                        suite,
                         sni.as_ref(),
                         client_hello.session_id,
                         resume,
                         &randoms,
                     );
                 }
-=======
-        // Perhaps resume?  If we received a ticket, the sessionid
-        // does not correspond to a real session.
-        if !client_hello.session_id.is_empty() && !ticket_received {
-            if let Some(resume) = sess
-                .config
-                .session_storage
-                .get(&client_hello.session_id.get_encoding())
-                .and_then(|x| persist::ServerSessionValue::read_bytes(&x))
-                .and_then(|resumedata| can_resume(suite, &sess.sni, self.using_ems, resumedata))
-            {
-                return self.start_resumption(
-                    sess,
-                    client_hello,
-                    suite,
-                    sni.as_ref(),
-                    &client_hello.session_id,
-                    resume,
-                    &randoms,
-                );
->>>>>>> cc814903
             }
         }
 
