--- conflicted
+++ resolved
@@ -86,13 +86,8 @@
     fn emit_server_hello(
         &mut self,
         suite: &'static SupportedCipherSuite,
-<<<<<<< HEAD
-        sess: &mut ServerSession,
+        conn: &mut ServerConnection,
         session_id: &Option<SessionID>,
-=======
-        conn: &mut ServerConnection,
-        session_id: &SessionID,
->>>>>>> bc6f511b
         share: &KeyShareEntry,
         chosen_psk_idx: Option<usize>,
         resuming_psk: Option<&[u8]>,
@@ -658,13 +653,8 @@
             .add_message(chm);
         let key_schedule = self.emit_server_hello(
             suite,
-<<<<<<< HEAD
-            sess,
+            conn,
             &Some(client_hello.session_id),
-=======
-            conn,
-            &client_hello.session_id,
->>>>>>> bc6f511b
             chosen_share,
             chosen_psk_index,
             resumedata
