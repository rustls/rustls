use alloc::boxed::Box;
use alloc::string::ToString;
use alloc::vec;
use alloc::vec::Vec;

use core::ops::Deref;

pub(super) use client_hello::CompleteClientHelloHandling;
use pki_types::{CertificateDer, UnixTime};
use subtle::ConstantTimeEq;

use super::hs::{self, HandshakeHashOrBuffer, ServerContext};
use super::server_conn::ServerConnectionData;
use crate::check::{inappropriate_handshake_message, inappropriate_message};
use crate::common_state::{
    CommonState, HandshakeFlightTls13, HandshakeKind, Protocol, Side, State,
};
use crate::conn::ConnectionRandoms;
use crate::enums::{AlertDescription, ContentType, HandshakeType, ProtocolVersion};
use crate::error::{Error, InvalidMessage, PeerIncompatible, PeerMisbehaved};
use crate::hash_hs::HandshakeHash;
use crate::log::{debug, trace, warn};
use crate::msgs::codec::{Codec, Reader};
use crate::msgs::enums::KeyUpdateRequest;
use crate::msgs::handshake::{
    CERTIFICATE_MAX_SIZE_LIMIT, CertificateChain, CertificatePayloadTls13, HandshakeMessagePayload,
    HandshakePayload, NewSessionTicketExtension, NewSessionTicketPayloadTls13,
};
use crate::msgs::message::{Message, MessagePayload};
use crate::msgs::persist;
use crate::server::ServerConfig;
use crate::suites::PartiallyExtractedSecrets;
use crate::sync::Arc;
use crate::tls13::key_schedule::{
    KeyScheduleTraffic, KeyScheduleTrafficWithClientFinishedPending, ResumptionSecret,
};
use crate::tls13::{
    Tls13CipherSuite, construct_client_verify_message, construct_server_verify_message,
};
use crate::{compress, rand, verify};

mod client_hello {
    use super::*;
    use crate::compress::CertCompressor;
    use crate::crypto::{self, SupportedKxGroup};
    use crate::enums::{CipherSuite, SignatureScheme};
    use crate::msgs::base::{Payload, PayloadU8};
    use crate::msgs::ccs::ChangeCipherSpecPayload;
    use crate::msgs::enums::{Compression, NamedGroup, PSKKeyExchangeMode};
    use crate::msgs::handshake::{
        CertReqExtension, CertificatePayloadTls13, CertificateRequestPayloadTls13,
        ClientHelloPayload, HelloRetryExtension, HelloRetryRequest, KeyShareEntry, Random,
        ServerExtension, ServerHelloPayload, SessionId,
    };
    use crate::server::common::ActiveCertifiedKey;
    use crate::sign;
    use crate::tls13::key_schedule::{
        KeyScheduleEarly, KeyScheduleHandshake, KeySchedulePreHandshake,
    };
    use crate::verify::DigitallySignedStruct;
    use alloc::string::String;
    use core::fmt;

    #[derive(PartialEq)]
    pub(super) enum EarlyDataDecision {
        Disabled,
        RequestedButRejected,
        Accepted,
    }

    impl fmt::Display for EarlyDataDecision {
        fn fmt(&self, f: &mut fmt::Formatter<'_>) -> fmt::Result {
            match self {
                Self::Disabled => write!(f, "disabled"),
                Self::RequestedButRejected => write!(f, "requested but rejected"),
                Self::Accepted => write!(f, "accepted"),
            }
        }
    }

    pub(in crate::server) struct CompleteClientHelloHandling {
        pub(in crate::server) config: Arc<ServerConfig>,
        pub(in crate::server) transcript: HandshakeHash,
        pub(in crate::server) suite: &'static Tls13CipherSuite,
        pub(in crate::server) randoms: ConnectionRandoms,
        /// Have we sent a HelloRetryRequest?
        pub(in crate::server) done_retry: bool,
        /// How many session tickets to send.
        pub(in crate::server) send_tickets: usize,
        pub(in crate::server) extra_exts: Vec<ServerExtension>,
    }

    /// The two input secrets in the key schedule.
    #[derive(Debug)]
    enum InputSecrets<'a> {
        /// An (EC)DHE shared secret with an optional PSK.
        Ecdhe {
            share: &'a KeyShareEntry,
            group: &'static dyn SupportedKxGroup,
            // Invariant: `mode` is NOT PSK_KE.
            psk: Option<ChosenPresharedKey>,
        },
        /// A PSK in PSK_KE mode.
        ///
        /// Invariant: `mode` *is* PSK_KE.
        PskOnly(ChosenPresharedKey),
    }

    impl InputSecrets<'_> {
        /// Returns the PSK, if any.
        fn psk(&self) -> Option<&ChosenPresharedKey> {
            match self {
                Self::Ecdhe { psk, .. } => psk.as_ref(),
                Self::PskOnly(psk) => Some(psk),
            }
        }
    }

    /// A chosen PSK.
    #[derive(Debug)]
    struct ChosenPresharedKey {
        /// The index of the PSK from the client's
        /// "pre_shared_key" extension.
        index: u16,
        /// The PSK.
        psk: PresharedKey,
        /// The chosen PSK key exchange mode.
        mode: PSKKeyExchangeMode,
    }

    impl ChosenPresharedKey {
        /// Reports whether this is the first PSK offered by the
        /// client.
        ///
        /// Servers MUST only use the first PSK offered by the
        /// client for early data.
        fn is_first(&self) -> bool {
            self.index == 0
        }
    }

    impl Deref for ChosenPresharedKey {
        type Target = PresharedKey;

        fn deref(&self) -> &Self::Target {
            &self.psk
        }
    }

    /// A resumption or externally configured PSK.
    #[derive(Debug)]
    enum PresharedKey {
        /// A resumption PSK.
        Resumption(persist::ServerSessionValue),
        /// An externally provisioned PSK.
        External(Arc<crypto::PresharedKey>),
    }

    impl PresharedKey {
        /// Returns the ALPN protocol associated with the PSK.
        fn alpn(&self) -> Option<&[u8]> {
            match self {
                Self::Resumption(v) => v.alpn.as_ref().map(|v| v.0.as_slice()),
                Self::External(v) => v
                    .early_data()
                    .and_then(|(_, _, alpn)| alpn),
            }
        }

        /// Returns the underlying secret.
        fn as_secret(&self) -> &[u8] {
            match self {
                Self::Resumption(v) => v.master_secret.0.as_slice(),
                Self::External(v) => v.secret(),
            }
        }

        /// Returns the cipher suite associated with the PSK, if
        /// any.
        ///
        /// It returns `None` if the PSK is external and does not
        /// support early data.
        fn cipher_suite(&self) -> Option<CipherSuite> {
            match self {
                Self::Resumption(v) => Some(v.cipher_suite),
                Self::External(v) => v
                    .early_data()
                    .map(|(_, suite, ..)| suite),
            }
        }

        /// Is this an externally provisioned PSK?
        fn is_external(&self) -> bool {
            matches!(self, Self::External(_))
        }

        /// Reports whether the PSK is fresh.
        fn is_fresh(&self) -> bool {
            match self {
                Self::Resumption(v) => v.is_fresh(),
                // External PSKs do not have a ticket age, so
                // they're always fresh.
                Self::External(_) => true,
            }
        }

        /// Returns the session resumption data, if any.
        fn resume_data(&self) -> Option<&persist::ServerSessionValue> {
            match self {
                Self::Resumption(v) => Some(v),
                Self::External(_) => None,
            }
        }

        /// Returns TLS protocol version associated with the PSK.
        fn version(&self) -> ProtocolVersion {
            match self {
                Self::Resumption(v) => v.version,
                Self::External(v) => v.version(),
            }
        }
    }

    fn max_early_data_size(configured: u32) -> usize {
        if configured != 0 {
            configured as usize
        } else {
            // The relevant max_early_data_size may in fact be unknowable: if
            // we (the server) have turned off early_data but the client has
            // a stale ticket from when we allowed early_data: we'll naturally
            // reject early_data but need an upper bound on the amount of data
            // to drop.
            //
            // Use a single maximum-sized message.
            16384
        }
    }

    impl CompleteClientHelloHandling {
        /// Checks, in constant time, whether `binder` is the
        /// correct PSK binder for the PSK and the current
        /// transcript.
        fn check_binder(
            &self,
            suite: &'static Tls13CipherSuite,
            client_hello: &Message<'_>,
            psk: &PresharedKey,
            binder: &[u8],
        ) -> bool {
            let binder_plaintext = match &client_hello.payload {
                MessagePayload::Handshake { parsed, encoded } => {
                    &encoded.bytes()[..encoded.bytes().len() - parsed.total_binder_length()]
                }
                _ => unreachable!(),
            };

            let handshake_hash = self
                .transcript
                .hash_given(binder_plaintext);

            let key_schedule = KeyScheduleEarly::new(suite, psk.as_secret());

            let real_binder = match psk {
                PresharedKey::Resumption(_) => {
                    key_schedule.resumption_psk_binder_key_and_sign_verify_data(&handshake_hash)
                }
                PresharedKey::External(_) => {
                    key_schedule.external_psk_binder_key_and_sign_verify_data(&handshake_hash)
                }
            };

            ConstantTimeEq::ct_eq(real_binder.as_ref(), binder).into()
        }

        fn attempt_tls13_ticket_decryption(
            &mut self,
            ticket: &[u8],
        ) -> Option<persist::ServerSessionValue> {
            if self.config.ticketer.enabled() {
                self.config
                    .ticketer
                    .decrypt(ticket)
                    .and_then(|plain| persist::ServerSessionValue::read_bytes(&plain).ok())
            } else {
                self.config
                    .session_storage
                    .take(ticket)
                    .and_then(|plain| persist::ServerSessionValue::read_bytes(&plain).ok())
            }
        }

        pub(in crate::server) fn handle_client_hello(
            mut self,
            cx: &mut ServerContext<'_>,
            server_key: ActiveCertifiedKey<'_>,
            chm: &Message<'_>,
            client_hello: &ClientHelloPayload,
            selected_kxg: &'static dyn SupportedKxGroup,
            mut sigschemes_ext: Vec<SignatureScheme>,
        ) -> hs::NextStateOrError<'static> {
            if client_hello.compression_methods.len() != 1 {
                return Err(cx.common.send_fatal_alert(
                    AlertDescription::IllegalParameter,
                    PeerMisbehaved::OfferedIncorrectCompressions,
                ));
            }

            sigschemes_ext.retain(SignatureScheme::supported_in_tls13);

            if client_hello.has_certificate_compression_extension_with_duplicates() {
                return Err(cx.common.send_fatal_alert(
                    AlertDescription::IllegalParameter,
                    PeerMisbehaved::OfferedDuplicateCertificateCompressions,
                ));
            }

            let cert_compressor = client_hello
                .certificate_compression_extension()
                .and_then(|offered|
                    // prefer server order when choosing a compression: the client's
                    // extension here does not denote any preference.
                    self.config
                        .cert_compressors
                        .iter()
                        .find(|compressor| offered.contains(&compressor.algorithm()))
                        .cloned());

            let early_data_requested = client_hello.early_data_extension_offered();

            // EarlyData extension is illegal in second ClientHello
            if self.done_retry && early_data_requested {
                return Err({
                    cx.common.send_fatal_alert(
                        AlertDescription::IllegalParameter,
                        PeerMisbehaved::EarlyDataAttemptedInSecondClientHello,
                    )
                });
            }

            let psk = {
                // Check "psk_key_exchange_modes" before the
                // "key_share" extension since the PSK KEX mode
                // affects key share selection.
                let psk_mode = self.psk_kex_modes(client_hello);

                // Always process the "pre_shared_key" extension
                // last.
                self.pre_shared_key(cx, chm, client_hello, psk_mode)?
            };
            if psk.is_none() && self.config.only_allow_preshared_keys {
                return Err(cx.common.send_fatal_alert(
                    AlertDescription::HandshakeFailure,
                    Error::General(String::from(
                        "no compatible PSKs found and only PSKs supported",
                    )),
                ));
            }

            // It's not really clear whether sending session
            // tickets is useful for external PSKs, so avoid it
            // for now.
            if !psk
                .as_ref()
                .is_some_and(|psk| psk.is_external())
            {
                self.send_tickets = self.config.send_tls13_tickets;
            }

            let input_secrets = {
                use PSKKeyExchangeMode::*;

                let share = Self::key_share(cx, client_hello, selected_kxg)?;
                let group = selected_kxg;
                match (share, psk) {
                    // We don't need a key share when we have
                    // a PSK and we're not using (EC)DHE.
                    (_, Some(psk)) if psk.mode == PSK_KE => InputSecrets::PskOnly(psk),
                    // Common case: we're using (EC)DHE and we
                    // have a key share.
                    (Some(share), psk) => InputSecrets::Ecdhe { share, group, psk },
                    // The if PSK_DHE_KE is selected then the
                    // client must provide a key share.
                    //
                    // RFC 8446: "psk_dhe_ke: PSK with (EC)DHE
                    // key establishment. In this mode, the
                    // client and server MUST supply "key_share"
                    // values..."
                    (None, Some(psk))
                        if psk.mode == PSK_DHE_KE
                            && client_hello
                                .keyshare_extension()
                                .is_none() =>
                    {
                        return Err(cx.common.send_fatal_alert(
                            AlertDescription::MissingExtension,
                            PeerMisbehaved::MissingKeyShare,
                        ));
                    }
                    // We *are* using DHE because either:
                    // - We chose a (EC)DHE PSK mode
                    // - We do not have a PSK and are falling
                    //   back to a full handshake.
                    // Ask the client to correct the issue.
                    (None, _) => {
                        return self.send_hello_retry(
                            cx,
                            chm,
                            client_hello,
                            selected_kxg,
                            early_data_requested,
                        );
                    }
                }
            };

            // A PSK obviates the need for a full handshake.
            let full_handshake = input_secrets.psk().is_none();

<<<<<<< HEAD
=======
            if let Some(resume) = &resumedata {
                cx.data.received_resumption_data = Some(resume.application_data.0.clone());
                cx.common
                    .peer_certificates
                    .clone_from(&resume.client_cert_chain);
            }

            let full_handshake = resumedata.is_none();
>>>>>>> 4bdacf89
            self.transcript.add_message(chm);
            let key_schedule = emit_server_hello(
                &mut self.transcript,
                &self.randoms,
                self.suite,
                cx,
                &client_hello.session_id,
                &input_secrets,
                &self.config,
            )?;
            if !self.done_retry {
                emit_fake_ccs(cx.common);
            }

            if full_handshake {
                cx.common
                    .handshake_kind
                    .get_or_insert(HandshakeKind::Full);
            } else {
                cx.common.handshake_kind = Some(HandshakeKind::Resumed);
            }

            let mut ocsp_response = server_key.get_ocsp();
            let mut flight = HandshakeFlightTls13::new(&mut self.transcript);
            let doing_early_data = emit_encrypted_extensions(
                &mut flight,
                self.suite,
                cx,
                &mut ocsp_response,
                client_hello,
                input_secrets.psk(),
                self.extra_exts,
                &self.config,
            )?;
            debug!("early data decision: {doing_early_data}");

            let doing_client_auth = if full_handshake {
                let client_auth = emit_certificate_req_tls13(&mut flight, &self.config)?;

                if let Some(compressor) = cert_compressor {
                    emit_compressed_certificate_tls13(
                        &mut flight,
                        &self.config,
                        server_key.get_cert(),
                        ocsp_response,
                        compressor,
                    );
                } else {
                    emit_certificate_tls13(&mut flight, server_key.get_cert(), ocsp_response);
                }
                emit_certificate_verify_tls13(
                    &mut flight,
                    cx.common,
                    server_key.get_key(),
                    &sigschemes_ext,
                )?;
                client_auth
            } else {
                false
            };

            // If we're not doing early data, then the next messages we receive
            // are encrypted with the handshake keys.
            match doing_early_data {
                EarlyDataDecision::Disabled => {
                    key_schedule.set_handshake_decrypter(None, cx.common);
                    cx.data.early_data.reject();
                }
                EarlyDataDecision::RequestedButRejected => {
                    debug!(
                        "Client requested early_data, but not accepted: switching to handshake keys with trial decryption"
                    );
                    key_schedule.set_handshake_decrypter(
                        Some(max_early_data_size(self.config.max_early_data_size)),
                        cx.common,
                    );
                    cx.data.early_data.reject();
                }
                EarlyDataDecision::Accepted => {
                    cx.data
                        .early_data
                        .accept(self.config.max_early_data_size as usize);
                }
            }

            cx.common.check_aligned_handshake()?;
            let key_schedule_traffic =
                emit_finished_tls13(flight, &self.randoms, cx, key_schedule, &self.config);

            if !doing_client_auth && self.config.send_half_rtt_data {
                // Application data can be sent immediately after Finished, in one
                // flight.  However, if client auth is enabled, we don't want to send
                // application data to an unauthenticated peer.
                cx.common
                    .start_outgoing_traffic(&mut cx.sendable_plaintext);
            }

            if doing_client_auth {
                if self
                    .config
                    .cert_decompressors
                    .is_empty()
                {
                    Ok(Box::new(ExpectCertificate {
                        config: self.config,
                        transcript: self.transcript,
                        suite: self.suite,
                        key_schedule: key_schedule_traffic,
                        send_tickets: self.send_tickets,
                        message_already_in_transcript: false,
                    }))
                } else {
                    Ok(Box::new(ExpectCertificateOrCompressedCertificate {
                        config: self.config,
                        transcript: self.transcript,
                        suite: self.suite,
                        key_schedule: key_schedule_traffic,
                        send_tickets: self.send_tickets,
                    }))
                }
            } else if doing_early_data == EarlyDataDecision::Accepted && !cx.common.is_quic() {
                // Not used for QUIC: RFC 9001 §8.3: Clients MUST NOT send the EndOfEarlyData
                // message. A server MUST treat receipt of a CRYPTO frame in a 0-RTT packet as a
                // connection error of type PROTOCOL_VIOLATION.
                Ok(Box::new(ExpectEarlyData {
                    config: self.config,
                    transcript: self.transcript,
                    suite: self.suite,
                    key_schedule: key_schedule_traffic,
                    send_tickets: self.send_tickets,
                }))
            } else {
                Ok(Box::new(ExpectFinished {
                    config: self.config,
                    transcript: self.transcript,
                    suite: self.suite,
                    key_schedule: key_schedule_traffic,
                    send_tickets: self.send_tickets,
                }))
            }
        }

        /// Process the "psk_key_exchange_modes" extension.
        ///
        /// It returns the preferred mode, or `None` if the
        /// client did not send the extension.
        fn psk_kex_modes(
            &mut self,
            client_hello: &ClientHelloPayload,
        ) -> Option<PSKKeyExchangeMode> {
            use PSKKeyExchangeMode::*;

            let modes = client_hello
                .psk_modes()
                .unwrap_or_default();

            let mut chosen = None;
            for &mode in modes {
                match (mode, chosen) {
                    // Choose PSK_DHE_KE over anything else since
                    // it provides forward security.
                    (PSK_DHE_KE, _) => return Some(PSK_DHE_KE),
                    // Choose PSK_KE over an unknown mode.
                    (PSK_KE, Some(Unknown(_)) | None) => chosen = Some(PSK_KE),
                    // Otherwise, choose the first unknown mode.
                    (Unknown(_), None) => chosen = Some(mode),
                    // Don't override changes.
                    _ => continue,
                };
            }
            chosen
        }

        /// Process the "key_share" extension.
        fn key_share<'a>(
            cx: &mut ServerContext<'_>,
            client_hello: &'a ClientHelloPayload,
            selected_kxg: &'static dyn SupportedKxGroup,
        ) -> Result<Option<&'a KeyShareEntry>, Error> {
            let Some(shares_ext) = client_hello.keyshare_extension() else {
                return Ok(None);
            };

            if client_hello.has_keyshare_extension_with_duplicates() {
                return Err(cx.common.send_fatal_alert(
                    AlertDescription::IllegalParameter,
                    PeerMisbehaved::OfferedDuplicateKeyShares,
                ));
            }

            // See if there is a KeyShare for the selected kx group.
            let chosen_share = shares_ext
                .iter()
                .find(|share| share.group == selected_kxg.name());
            Ok(chosen_share)
        }

        /// Process the "pre_shared_key" extension.
        ///
        /// It attempts to choose a PSK from the client hello.
        ///
        /// It returns `Ok(Some(..))` iff a matching PSK was
        /// selected and its corresponding binder was correct.
        ///
        /// It returns `Err(..)` if the "PreSharedKeyExtension"
        /// is invalid or if binder authentication fails.
        ///
        /// It prefers PSK resumption over externally configured
        /// PSKs.
        fn pre_shared_key(
            &mut self,
            cx: &mut ServerContext<'_>,
            chm: &Message<'_>,
            client_hello: &ClientHelloPayload,
            mode: Option<PSKKeyExchangeMode>,
        ) -> Result<Option<ChosenPresharedKey>, Error> {
            use PSKKeyExchangeMode::*;

            // `mode` should come from `self.psk_kex_modes`.
            debug_assert!(mode.is_some() == client_hello.psk_modes().is_some());

            let Some(psk_offer) = client_hello.psk() else {
                return Ok(None);
            };

            // "A client MUST provide a "psk_key_exchange_modes" extension if it
            //  offers a "pre_shared_key" extension. If clients offer
            //  "pre_shared_key" without a "psk_key_exchange_modes" extension,
            //  servers MUST abort the handshake." - RFC8446 4.2.9
            let mode = match mode {
                Some(mode @ (PSK_KE | PSK_DHE_KE)) => mode,
                Some(Unknown(_)) => {
                    // We don't recognize this mode, so we can't
                    // do anything with this extension.
                    return Ok(None);
                }
                None => {
                    return Err(cx.common.send_fatal_alert(
                        AlertDescription::MissingExtension,
                        PeerMisbehaved::MissingPskModesExtension,
                    ));
                }
            };

            // RFC 8446: "The "pre_shared_key" extension MUST be
            // the last extension in the ClientHello (this
            // facilitates implementation as described below).
            // Servers MUST check that it is the last extension
            // and otherwise fail the handshake with an
            // "illegal_parameter" alert."
            if !client_hello.check_psk_ext_is_last() {
                return Err(cx.common.send_fatal_alert(
                    AlertDescription::IllegalParameter,
                    PeerMisbehaved::PskExtensionMustBeLast,
                ));
            }

            if psk_offer.binders.is_empty() {
                return Err(cx.common.send_fatal_alert(
                    AlertDescription::DecodeError,
                    PeerMisbehaved::MissingBinderInPskExtension,
                ));
            }

            if psk_offer.binders.len() != psk_offer.identities.len() {
                return Err(cx.common.send_fatal_alert(
                    AlertDescription::IllegalParameter,
                    PeerMisbehaved::PskExtensionWithMismatchedIdsAndBinders,
                ));
            }

            let now = self.config.current_time()?;

            // RFC 8446 4.2.11: "Servers SHOULD NOT attempt to
            // validate multiple binders; rather, they SHOULD
            // select a single PSK and validate solely the binder
            // that corresponds to that PSK."
            //
            // RFC 8446: "The server MUST ensure that it
            // selects a compatible PSK (if any) and cipher
            // suite."
            let chosen_offer = psk_offer
                .identities
                .iter()
                .zip(&psk_offer.binders)
                .enumerate()
                .find_map(|(i, (psk_id, binder))| {
                    trace!("checking PSK at index {i}");

                    // TODO(eric): Instead of checking both
                    // resumption/external for each identity,
                    // should we update ServerConfig to allow
                    // resumption, external, or nothing?

                    // TODO(eric): cap the maximum number of
                    // failed ticket decryptions.
                    if let Some(resume) = self
                        .attempt_tls13_ticket_decryption(&psk_id.identity.0)
                        .map(|resumedata| {
                            resumedata.set_freshness(psk_id.obfuscated_ticket_age, now)
                        })
                        .filter(|resumedata| {
                            hs::can_resume(self.suite.into(), &cx.data.sni, false, resumedata)
                        })
                    {
                        let psk = PresharedKey::Resumption(resume);
                        return Some((psk, i, binder));
                    }

                    if let Some(psk) = self
                        .config
                        .preshared_keys
                        .load_psk(&psk_id.identity.0)
                        .filter(|psk| psk.is_compatible(self.suite.common.suite))
                    {
                        let psk = PresharedKey::External(psk);
                        return Some((psk, i, binder));
                    };

                    None
                });

            let Some((psk, index, binder)) = chosen_offer else {
                // None of the offers were suitable.
                return Ok(None);
            };
            let index = u16::try_from(index).map_err(|err| {
                cx.common.send_fatal_alert(
                    AlertDescription::InternalError,
                    Error::General(err.to_string()),
                )
            })?;

            debug!("chose PSK at index {index}");

            // RFC 8446: "Prior to accepting PSK key
            // establishment, the server MUST validate the
            // corresponding binder value (see Section 4.2.11.2
            // below). If this value is not present or does not
            // validate, the server MUST abort the handshake."
            if !self.check_binder(self.suite, chm, &psk, binder.as_ref()) {
                return Err(cx.common.send_fatal_alert(
                    AlertDescription::DecryptError,
                    PeerMisbehaved::IncorrectBinder,
                ));
            }

            if let PresharedKey::Resumption(resume) = &psk {
                // The client did not offer PSK_DHE_KE, so we
                // can't resume.
                if mode != PSK_DHE_KE {
                    debug!("Client unwilling to resume, DHE_KE not offered");
                    self.send_tickets = 0;
                    return Ok(None);
                }
                cx.data.received_resumption_data = Some(resume.application_data.0.clone());
                cx.common
                    .peer_certificates
                    .clone_from(&resume.client_cert_chain);
            }

            Ok(Some(ChosenPresharedKey { index, psk, mode }))
        }

        /// Sends a "HelloRetryRequest".
        fn send_hello_retry(
            mut self,
            cx: &mut ServerContext<'_>,
            chm: &Message<'_>,
            client_hello: &ClientHelloPayload,
            selected_kxg: &'static dyn SupportedKxGroup,
            early_data_requested: bool,
        ) -> hs::NextStateOrError<'static> {
            // We don't have a suitable key share.  Send a HelloRetryRequest
            // for the mutually_preferred_group.
            self.transcript.add_message(chm);

            if self.done_retry {
                return Err(cx.common.send_fatal_alert(
                    AlertDescription::IllegalParameter,
                    PeerMisbehaved::RefusedToFollowHelloRetryRequest,
                ));
            }

            emit_hello_retry_request(
                &mut self.transcript,
                self.suite,
                client_hello.session_id,
                cx.common,
                selected_kxg.name(),
            );
            emit_fake_ccs(cx.common);

            let skip_early_data = max_early_data_size(self.config.max_early_data_size);

            let next = Box::new(hs::ExpectClientHello {
                config: self.config,
                transcript: HandshakeHashOrBuffer::Hash(self.transcript),
                #[cfg(feature = "tls12")]
                session_id: SessionId::empty(),
                #[cfg(feature = "tls12")]
                using_ems: false,
                done_retry: true,
                send_tickets: self.send_tickets,
                extra_exts: self.extra_exts,
            });

            if early_data_requested {
                Ok(Box::new(ExpectAndSkipRejectedEarlyData {
                    skip_data_left: skip_early_data,
                    next,
                }))
            } else {
                Ok(next)
            }
        }
    }

    fn emit_server_hello(
        transcript: &mut HandshakeHash,
        randoms: &ConnectionRandoms,
        suite: &'static Tls13CipherSuite,
        cx: &mut ServerContext<'_>,
        session_id: &SessionId,
        secrets: &InputSecrets<'_>,
        config: &ServerConfig,
    ) -> Result<KeyScheduleHandshake, Error> {
        let mut extensions = Vec::new();

        let (secret, psk) = match secrets {
            InputSecrets::Ecdhe { share, group, psk } => {
                debug_assert_eq!(group.name(), share.group);
                let ckx = group
                    .start_and_complete(&share.payload.0)
                    .map_err(|err| {
                        cx.common
                            .send_fatal_alert(AlertDescription::IllegalParameter, err)
                    })?;
                cx.common.kx_state.complete();

                // RFC 8446 4.2.9: "psk_ke: PSK-only key
                // establishment. In this mode, the server MUST
                // NOT supply a "key_share" value."
                debug_assert_ne!(
                    psk.as_ref().map(|psk| psk.mode),
                    Some(PSKKeyExchangeMode::PSK_KE)
                );

                extensions.push(ServerExtension::KeyShare(KeyShareEntry::new(
                    ckx.group,
                    ckx.pub_key,
                )));

                (Some(ckx.secret), psk.as_ref())
            }
            InputSecrets::PskOnly(psk) => (None, Some(psk)),
        };

        extensions.push(ServerExtension::SupportedVersions(ProtocolVersion::TLSv1_3));

        if let Some(psk_idx) = psk.map(|psk| psk.index) {
            extensions.push(ServerExtension::PresharedKey(psk_idx));
        }

        let sh = Message {
            version: ProtocolVersion::TLSv1_2,
            payload: MessagePayload::handshake(HandshakeMessagePayload {
                typ: HandshakeType::ServerHello,
                payload: HandshakePayload::ServerHello(ServerHelloPayload {
                    legacy_version: ProtocolVersion::TLSv1_2,
                    random: Random::from(randoms.server),
                    session_id: *session_id,
                    cipher_suite: suite.common.suite,
                    compression_method: Compression::Null,
                    extensions,
                }),
            }),
        };

        cx.common.check_aligned_handshake()?;

        let client_hello_hash = transcript.hash_given(&[]);

        trace!("sending server hello {:?}", sh);
        transcript.add_message(&sh);
        cx.common.send_msg(sh, false);

        // Start key schedule
        let key_schedule_pre_handshake = if let Some(psk) = psk {
            let early_key_schedule = KeyScheduleEarly::new(suite, psk.as_secret());
            early_key_schedule.client_early_traffic_secret(
                &client_hello_hash,
                &*config.key_log,
                &randoms.client,
                cx.common,
            );

            KeySchedulePreHandshake::from(early_key_schedule)
        } else {
            KeySchedulePreHandshake::new(suite)
        };

        // Do key exchange
        let key_schedule = key_schedule_pre_handshake.into_handshake(secret);

        let handshake_hash = transcript.current_hash();
        let key_schedule = key_schedule.derive_server_handshake_secrets(
            handshake_hash,
            &*config.key_log,
            &randoms.client,
            cx.common,
        );

        Ok(key_schedule)
    }

    fn emit_fake_ccs(common: &mut CommonState) {
        if common.is_quic() {
            return;
        }
        let m = Message {
            version: ProtocolVersion::TLSv1_2,
            payload: MessagePayload::ChangeCipherSpec(ChangeCipherSpecPayload {}),
        };
        common.send_msg(m, false);
    }

    fn emit_hello_retry_request(
        transcript: &mut HandshakeHash,
        suite: &'static Tls13CipherSuite,
        session_id: SessionId,
        common: &mut CommonState,
        group: NamedGroup,
    ) {
        let mut req = HelloRetryRequest {
            legacy_version: ProtocolVersion::TLSv1_2,
            session_id,
            cipher_suite: suite.common.suite,
            extensions: Vec::new(),
        };

        req.extensions
            .push(HelloRetryExtension::KeyShare(group));
        req.extensions
            .push(HelloRetryExtension::SupportedVersions(
                ProtocolVersion::TLSv1_3,
            ));

        let m = Message {
            version: ProtocolVersion::TLSv1_2,
            payload: MessagePayload::handshake(HandshakeMessagePayload {
                typ: HandshakeType::HelloRetryRequest,
                payload: HandshakePayload::HelloRetryRequest(req),
            }),
        };

        trace!("Requesting retry {:?}", m);
        transcript.rollup_for_hrr();
        transcript.add_message(&m);
        common.send_msg(m, false);
        common.handshake_kind = Some(HandshakeKind::FullWithHelloRetryRequest);
    }

    fn decide_if_early_data_allowed(
        cx: &mut ServerContext<'_>,
        client_hello: &ClientHelloPayload,
        psk: Option<&ChosenPresharedKey>,
        suite: &'static Tls13CipherSuite,
        config: &ServerConfig,
    ) -> EarlyDataDecision {
        let early_data_requested = client_hello.early_data_extension_offered();
        let rejected_or_disabled = match early_data_requested {
            true => EarlyDataDecision::RequestedButRejected,
            false => EarlyDataDecision::Disabled,
        };

        let Some(psk) = psk else {
            // never any early data if not using a PSK.
            return rejected_or_disabled;
        };

        let early_data_configured = match &psk.psk {
            /* Non-zero max_early_data_size controls whether early_data is allowed at all.
             * We also require stateful resumption. */
            PresharedKey::Resumption(_) => {
                config.max_early_data_size > 0 && !config.ticketer.enabled()
            }
            PresharedKey::External(v) => v
                .early_data()
                .is_some_and(|(n, ..)| n > 0),
        };

        /* "For PSKs provisioned via NewSessionTicket, a server MUST validate
         *  that the ticket age for the selected PSK identity (computed by
         *  subtracting ticket_age_add from PskIdentity.obfuscated_ticket_age
         *  modulo 2^32) is within a small tolerance of the time since the ticket
         *  was issued (see Section 8)." -- this is implemented in ServerSessionValue::set_freshness()
         *  and related.
         *
         * "In order to accept early data, the server MUST have
         * accepted a PSK cipher suite and selected the first key
         * offered in the client's "pre_shared_key" extension.
         * In addition, it MUST verify that the following values
         * are the same as those associated with the selected
         * PSK:
         *
         *  - The TLS version number
         *  - The selected cipher suite
         *  - The selected ALPN [RFC7301] protocol, if any"
         *
         * (RFC8446, 4.2.10) */
        let early_data_possible = early_data_requested
            && psk.is_first()
            && psk.is_fresh()
            && Some(psk.version()) == cx.common.negotiated_version
            && psk.cipher_suite() == Some(suite.common.suite)
            && psk.alpn() == cx.common.alpn_protocol.as_deref();

        if early_data_configured && early_data_possible && !cx.data.early_data.was_rejected() {
            EarlyDataDecision::Accepted
        } else {
            if cx.common.is_quic() {
                // Clobber value set in tls13::emit_server_hello
                cx.common.quic.early_secret = None;
            }

            rejected_or_disabled
        }
    }

    fn emit_encrypted_extensions(
        flight: &mut HandshakeFlightTls13<'_>,
        suite: &'static Tls13CipherSuite,
        cx: &mut ServerContext<'_>,
        ocsp_response: &mut Option<&[u8]>,
        hello: &ClientHelloPayload,
        psk: Option<&ChosenPresharedKey>,
        extra_exts: Vec<ServerExtension>,
        config: &ServerConfig,
    ) -> Result<EarlyDataDecision, Error> {
        let resumedata = psk.and_then(|psk| psk.psk.resume_data());

        let mut ep = hs::ExtensionProcessing::new();
        ep.process_common(config, cx, ocsp_response, hello, resumedata, extra_exts)?;

        let early_data = decide_if_early_data_allowed(cx, hello, psk, suite, config);
        if early_data == EarlyDataDecision::Accepted {
            ep.exts.push(ServerExtension::EarlyData);
        }

        let ee = HandshakeMessagePayload {
            typ: HandshakeType::EncryptedExtensions,
            payload: HandshakePayload::EncryptedExtensions(ep.exts),
        };

        trace!("sending encrypted extensions {:?}", ee);
        flight.add(ee);
        Ok(early_data)
    }

    fn emit_certificate_req_tls13(
        flight: &mut HandshakeFlightTls13<'_>,
        config: &ServerConfig,
    ) -> Result<bool, Error> {
        if !config.verifier.offer_client_auth() {
            return Ok(false);
        }

        let mut cr = CertificateRequestPayloadTls13 {
            context: PayloadU8::empty(),
            extensions: Vec::new(),
        };

        let schemes = config
            .verifier
            .supported_verify_schemes();
        cr.extensions
            .push(CertReqExtension::SignatureAlgorithms(schemes.to_vec()));

        if !config.cert_decompressors.is_empty() {
            cr.extensions
                .push(CertReqExtension::CertificateCompressionAlgorithms(
                    config
                        .cert_decompressors
                        .iter()
                        .map(|decomp| decomp.algorithm())
                        .collect(),
                ));
        }

        let authorities = config.verifier.root_hint_subjects();
        if !authorities.is_empty() {
            cr.extensions
                .push(CertReqExtension::AuthorityNames(authorities.to_vec()));
        }

        let creq = HandshakeMessagePayload {
            typ: HandshakeType::CertificateRequest,
            payload: HandshakePayload::CertificateRequestTls13(cr),
        };

        trace!("Sending CertificateRequest {:?}", creq);
        flight.add(creq);
        Ok(true)
    }

    fn emit_certificate_tls13(
        flight: &mut HandshakeFlightTls13<'_>,
        cert_chain: &[CertificateDer<'static>],
        ocsp_response: Option<&[u8]>,
    ) {
        let cert = HandshakeMessagePayload {
            typ: HandshakeType::Certificate,
            payload: HandshakePayload::CertificateTls13(CertificatePayloadTls13::new(
                cert_chain.iter(),
                ocsp_response,
            )),
        };

        trace!("sending certificate {:?}", cert);
        flight.add(cert);
    }

    fn emit_compressed_certificate_tls13(
        flight: &mut HandshakeFlightTls13<'_>,
        config: &ServerConfig,
        cert_chain: &[CertificateDer<'static>],
        ocsp_response: Option<&[u8]>,
        cert_compressor: &'static dyn CertCompressor,
    ) {
        let payload = CertificatePayloadTls13::new(cert_chain.iter(), ocsp_response);

        let Ok(entry) = config
            .cert_compression_cache
            .compression_for(cert_compressor, &payload)
        else {
            return emit_certificate_tls13(flight, cert_chain, ocsp_response);
        };

        let c = HandshakeMessagePayload {
            typ: HandshakeType::CompressedCertificate,
            payload: HandshakePayload::CompressedCertificate(entry.compressed_cert_payload()),
        };

        trace!("sending compressed certificate {:?}", c);
        flight.add(c);
    }

    fn emit_certificate_verify_tls13(
        flight: &mut HandshakeFlightTls13<'_>,
        common: &mut CommonState,
        signing_key: &dyn sign::SigningKey,
        schemes: &[SignatureScheme],
    ) -> Result<(), Error> {
        let message = construct_server_verify_message(&flight.transcript.current_hash());

        let signer = signing_key
            .choose_scheme(schemes)
            .ok_or_else(|| {
                common.send_fatal_alert(
                    AlertDescription::HandshakeFailure,
                    PeerIncompatible::NoSignatureSchemesInCommon,
                )
            })?;

        let scheme = signer.scheme();
        let sig = signer.sign(message.as_ref())?;

        let cv = DigitallySignedStruct::new(scheme, sig);

        let cv = HandshakeMessagePayload {
            typ: HandshakeType::CertificateVerify,
            payload: HandshakePayload::CertificateVerify(cv),
        };

        trace!("sending certificate-verify {:?}", cv);
        flight.add(cv);
        Ok(())
    }

    fn emit_finished_tls13(
        mut flight: HandshakeFlightTls13<'_>,
        randoms: &ConnectionRandoms,
        cx: &mut ServerContext<'_>,
        key_schedule: KeyScheduleHandshake,
        config: &ServerConfig,
    ) -> KeyScheduleTrafficWithClientFinishedPending {
        let handshake_hash = flight.transcript.current_hash();
        let verify_data = key_schedule.sign_server_finish(&handshake_hash);
        let verify_data_payload = Payload::new(verify_data.as_ref());

        let fin = HandshakeMessagePayload {
            typ: HandshakeType::Finished,
            payload: HandshakePayload::Finished(verify_data_payload),
        };

        trace!("sending finished {:?}", fin);
        flight.add(fin);
        let hash_at_server_fin = flight.transcript.current_hash();
        flight.finish(cx.common);

        // Now move to application data keys.  Read key change is deferred until
        // the Finish message is received & validated.
        key_schedule.into_traffic_with_client_finished_pending(
            hash_at_server_fin,
            &*config.key_log,
            &randoms.client,
            cx.common,
        )
    }
}

struct ExpectAndSkipRejectedEarlyData {
    skip_data_left: usize,
    next: Box<hs::ExpectClientHello>,
}

impl State<ServerConnectionData> for ExpectAndSkipRejectedEarlyData {
    fn handle<'m>(
        mut self: Box<Self>,
        cx: &mut ServerContext<'_>,
        m: Message<'m>,
    ) -> hs::NextStateOrError<'m>
    where
        Self: 'm,
    {
        /* "The server then ignores early data by skipping all records with an external
         *  content type of "application_data" (indicating that they are encrypted),
         *  up to the configured max_early_data_size."
         * (RFC8446, 14.2.10) */
        if let MessagePayload::ApplicationData(skip_data) = &m.payload {
            if skip_data.bytes().len() <= self.skip_data_left {
                self.skip_data_left -= skip_data.bytes().len();
                return Ok(self);
            }
        }

        self.next.handle(cx, m)
    }

    fn into_owned(self: Box<Self>) -> hs::NextState<'static> {
        self
    }
}

struct ExpectCertificateOrCompressedCertificate {
    config: Arc<ServerConfig>,
    transcript: HandshakeHash,
    suite: &'static Tls13CipherSuite,
    key_schedule: KeyScheduleTrafficWithClientFinishedPending,
    send_tickets: usize,
}

impl State<ServerConnectionData> for ExpectCertificateOrCompressedCertificate {
    fn handle<'m>(
        self: Box<Self>,
        cx: &mut ServerContext<'_>,
        m: Message<'m>,
    ) -> hs::NextStateOrError<'m>
    where
        Self: 'm,
    {
        match m.payload {
            MessagePayload::Handshake {
                parsed:
                    HandshakeMessagePayload {
                        payload: HandshakePayload::CertificateTls13(..),
                        ..
                    },
                ..
            } => Box::new(ExpectCertificate {
                config: self.config,
                transcript: self.transcript,
                suite: self.suite,
                key_schedule: self.key_schedule,
                send_tickets: self.send_tickets,
                message_already_in_transcript: false,
            })
            .handle(cx, m),

            MessagePayload::Handshake {
                parsed:
                    HandshakeMessagePayload {
                        payload: HandshakePayload::CompressedCertificate(..),
                        ..
                    },
                ..
            } => Box::new(ExpectCompressedCertificate {
                config: self.config,
                transcript: self.transcript,
                suite: self.suite,
                key_schedule: self.key_schedule,
                send_tickets: self.send_tickets,
            })
            .handle(cx, m),

            payload => Err(inappropriate_handshake_message(
                &payload,
                &[ContentType::Handshake],
                &[
                    HandshakeType::Certificate,
                    HandshakeType::CompressedCertificate,
                ],
            )),
        }
    }

    fn into_owned(self: Box<Self>) -> hs::NextState<'static> {
        self
    }
}

struct ExpectCompressedCertificate {
    config: Arc<ServerConfig>,
    transcript: HandshakeHash,
    suite: &'static Tls13CipherSuite,
    key_schedule: KeyScheduleTrafficWithClientFinishedPending,
    send_tickets: usize,
}

impl State<ServerConnectionData> for ExpectCompressedCertificate {
    fn handle<'m>(
        mut self: Box<Self>,
        cx: &mut ServerContext<'_>,
        m: Message<'m>,
    ) -> hs::NextStateOrError<'m>
    where
        Self: 'm,
    {
        self.transcript.add_message(&m);
        let compressed_cert = require_handshake_msg_move!(
            m,
            HandshakeType::CompressedCertificate,
            HandshakePayload::CompressedCertificate
        )?;

        let selected_decompressor = self
            .config
            .cert_decompressors
            .iter()
            .find(|item| item.algorithm() == compressed_cert.alg);

        let Some(decompressor) = selected_decompressor else {
            return Err(cx.common.send_fatal_alert(
                AlertDescription::BadCertificate,
                PeerMisbehaved::SelectedUnofferedCertCompression,
            ));
        };

        if compressed_cert.uncompressed_len as usize > CERTIFICATE_MAX_SIZE_LIMIT {
            return Err(cx.common.send_fatal_alert(
                AlertDescription::BadCertificate,
                InvalidMessage::MessageTooLarge,
            ));
        }

        let mut decompress_buffer = vec![0u8; compressed_cert.uncompressed_len as usize];
        if let Err(compress::DecompressionFailed) =
            decompressor.decompress(compressed_cert.compressed.0.bytes(), &mut decompress_buffer)
        {
            return Err(cx.common.send_fatal_alert(
                AlertDescription::BadCertificate,
                PeerMisbehaved::InvalidCertCompression,
            ));
        }

        let cert_payload =
            match CertificatePayloadTls13::read(&mut Reader::init(&decompress_buffer)) {
                Ok(cm) => cm,
                Err(err) => {
                    return Err(cx
                        .common
                        .send_fatal_alert(AlertDescription::BadCertificate, err));
                }
            };
        trace!(
            "Client certificate decompressed using {:?} ({} bytes -> {})",
            compressed_cert.alg,
            compressed_cert
                .compressed
                .0
                .bytes()
                .len(),
            compressed_cert.uncompressed_len,
        );

        let m = Message {
            version: ProtocolVersion::TLSv1_3,
            payload: MessagePayload::handshake(HandshakeMessagePayload {
                typ: HandshakeType::Certificate,
                payload: HandshakePayload::CertificateTls13(cert_payload.into_owned()),
            }),
        };

        Box::new(ExpectCertificate {
            config: self.config,
            transcript: self.transcript,
            suite: self.suite,
            key_schedule: self.key_schedule,
            send_tickets: self.send_tickets,
            message_already_in_transcript: true,
        })
        .handle(cx, m)
    }

    fn into_owned(self: Box<Self>) -> hs::NextState<'static> {
        self
    }
}

struct ExpectCertificate {
    config: Arc<ServerConfig>,
    transcript: HandshakeHash,
    suite: &'static Tls13CipherSuite,
    key_schedule: KeyScheduleTrafficWithClientFinishedPending,
    send_tickets: usize,
    message_already_in_transcript: bool,
}

impl State<ServerConnectionData> for ExpectCertificate {
    fn handle<'m>(
        mut self: Box<Self>,
        cx: &mut ServerContext<'_>,
        m: Message<'m>,
    ) -> hs::NextStateOrError<'m>
    where
        Self: 'm,
    {
        if !self.message_already_in_transcript {
            self.transcript.add_message(&m);
        }
        let certp = require_handshake_msg_move!(
            m,
            HandshakeType::Certificate,
            HandshakePayload::CertificateTls13
        )?;

        // We don't send any CertificateRequest extensions, so any extensions
        // here are illegal.
        if certp.any_entry_has_extension() {
            return Err(PeerMisbehaved::UnsolicitedCertExtension.into());
        }

        let client_cert = certp.into_certificate_chain();

        let mandatory = self
            .config
            .verifier
            .client_auth_mandatory();

        let Some((end_entity, intermediates)) = client_cert.split_first() else {
            if !mandatory {
                debug!("client auth requested but no certificate supplied");
                self.transcript.abandon_client_auth();
                return Ok(Box::new(ExpectFinished {
                    config: self.config,
                    suite: self.suite,
                    key_schedule: self.key_schedule,
                    transcript: self.transcript,
                    send_tickets: self.send_tickets,
                }));
            }

            return Err(cx.common.send_fatal_alert(
                AlertDescription::CertificateRequired,
                Error::NoCertificatesPresented,
            ));
        };

        let now = self.config.current_time()?;

        self.config
            .verifier
            .verify_client_cert(end_entity, intermediates, now)
            .map_err(|err| {
                cx.common
                    .send_cert_verify_error_alert(err)
            })?;

        Ok(Box::new(ExpectCertificateVerify {
            config: self.config,
            suite: self.suite,
            transcript: self.transcript,
            key_schedule: self.key_schedule,
            client_cert: client_cert.into_owned(),
            send_tickets: self.send_tickets,
        }))
    }

    fn into_owned(self: Box<Self>) -> hs::NextState<'static> {
        self
    }
}

struct ExpectCertificateVerify {
    config: Arc<ServerConfig>,
    transcript: HandshakeHash,
    suite: &'static Tls13CipherSuite,
    key_schedule: KeyScheduleTrafficWithClientFinishedPending,
    client_cert: CertificateChain<'static>,
    send_tickets: usize,
}

impl State<ServerConnectionData> for ExpectCertificateVerify {
    fn handle<'m>(
        mut self: Box<Self>,
        cx: &mut ServerContext<'_>,
        m: Message<'m>,
    ) -> hs::NextStateOrError<'m>
    where
        Self: 'm,
    {
        let rc = {
            let sig = require_handshake_msg!(
                m,
                HandshakeType::CertificateVerify,
                HandshakePayload::CertificateVerify
            )?;
            let handshake_hash = self.transcript.current_hash();
            self.transcript.abandon_client_auth();
            let certs = &self.client_cert;
            let msg = construct_client_verify_message(&handshake_hash);

            self.config
                .verifier
                .verify_tls13_signature(msg.as_ref(), &certs[0], sig)
        };

        if let Err(e) = rc {
            return Err(cx
                .common
                .send_cert_verify_error_alert(e));
        }

        trace!("client CertificateVerify OK");
        cx.common.peer_certificates = Some(self.client_cert);

        self.transcript.add_message(&m);
        Ok(Box::new(ExpectFinished {
            config: self.config,
            suite: self.suite,
            key_schedule: self.key_schedule,
            transcript: self.transcript,
            send_tickets: self.send_tickets,
        }))
    }

    fn into_owned(self: Box<Self>) -> hs::NextState<'static> {
        self
    }
}

// --- Process (any number of) early ApplicationData messages,
//     followed by a terminating handshake EndOfEarlyData message ---

struct ExpectEarlyData {
    config: Arc<ServerConfig>,
    transcript: HandshakeHash,
    suite: &'static Tls13CipherSuite,
    key_schedule: KeyScheduleTrafficWithClientFinishedPending,
    send_tickets: usize,
}

impl State<ServerConnectionData> for ExpectEarlyData {
    fn handle<'m>(
        mut self: Box<Self>,
        cx: &mut ServerContext<'_>,
        m: Message<'m>,
    ) -> hs::NextStateOrError<'m>
    where
        Self: 'm,
    {
        match m.payload {
            MessagePayload::ApplicationData(payload) => {
                match cx
                    .data
                    .early_data
                    .take_received_plaintext(payload)
                {
                    true => Ok(self),
                    false => Err(cx.common.send_fatal_alert(
                        AlertDescription::UnexpectedMessage,
                        PeerMisbehaved::TooMuchEarlyDataReceived,
                    )),
                }
            }
            MessagePayload::Handshake {
                parsed:
                    HandshakeMessagePayload {
                        typ: HandshakeType::EndOfEarlyData,
                        payload: HandshakePayload::EndOfEarlyData,
                    },
                ..
            } => {
                self.key_schedule
                    .update_decrypter(cx.common);
                self.transcript.add_message(&m);
                Ok(Box::new(ExpectFinished {
                    config: self.config,
                    suite: self.suite,
                    key_schedule: self.key_schedule,
                    transcript: self.transcript,
                    send_tickets: self.send_tickets,
                }))
            }
            payload => Err(inappropriate_handshake_message(
                &payload,
                &[ContentType::ApplicationData, ContentType::Handshake],
                &[HandshakeType::EndOfEarlyData],
            )),
        }
    }

    fn into_owned(self: Box<Self>) -> hs::NextState<'static> {
        self
    }
}

// --- Process client's Finished ---
fn get_server_session_value(
    suite: &'static Tls13CipherSuite,
    secret: &ResumptionSecret<'_>,
    cx: &ServerContext<'_>,
    nonce: &[u8],
    time_now: UnixTime,
    age_obfuscation_offset: u32,
) -> persist::ServerSessionValue {
    let version = ProtocolVersion::TLSv1_3;

    let secret = secret.derive_ticket_psk(nonce);

    persist::ServerSessionValue::new(
        cx.data.sni.as_ref(),
        version,
        suite.common.suite,
        secret.as_ref(),
        cx.common.peer_certificates.clone(),
        cx.common.alpn_protocol.clone(),
        cx.data.resumption_data.clone(),
        time_now,
        age_obfuscation_offset,
    )
}

struct ExpectFinished {
    config: Arc<ServerConfig>,
    transcript: HandshakeHash,
    suite: &'static Tls13CipherSuite,
    key_schedule: KeyScheduleTrafficWithClientFinishedPending,
    send_tickets: usize,
}

impl ExpectFinished {
    fn emit_ticket(
        flight: &mut HandshakeFlightTls13<'_>,
        suite: &'static Tls13CipherSuite,
        cx: &ServerContext<'_>,
        secret: &ResumptionSecret<'_>,
        config: &ServerConfig,
    ) -> Result<(), Error> {
        let secure_random = config.provider.secure_random;
        let nonce = rand::random_vec(secure_random, 32)?;
        let age_add = rand::random_u32(secure_random)?;

        let now = config.current_time()?;

        let plain =
            get_server_session_value(suite, secret, cx, &nonce, now, age_add).get_encoding();

        let stateless = config.ticketer.enabled();
        let (ticket, lifetime) = if stateless {
            let Some(ticket) = config.ticketer.encrypt(&plain) else {
                return Ok(());
            };
            (ticket, config.ticketer.lifetime())
        } else {
            let id = rand::random_vec(secure_random, 32)?;
            let stored = config
                .session_storage
                .put(id.clone(), plain);
            if !stored {
                trace!("resumption not available; not issuing ticket");
                return Ok(());
            }
            let stateful_lifetime = 24 * 60 * 60; // this is a bit of a punt
            (id, stateful_lifetime)
        };

        let mut payload = NewSessionTicketPayloadTls13::new(lifetime, age_add, nonce, ticket);

        if config.max_early_data_size > 0 {
            if !stateless {
                payload
                    .exts
                    .push(NewSessionTicketExtension::EarlyData(
                        config.max_early_data_size,
                    ));
            } else {
                // We implement RFC8446 section 8.1: by enforcing that 0-RTT is
                // only possible if using stateful resumption
                warn!("early_data with stateless resumption is not allowed");
            }
        }

        let t = HandshakeMessagePayload {
            typ: HandshakeType::NewSessionTicket,
            payload: HandshakePayload::NewSessionTicketTls13(payload),
        };
        trace!("sending new ticket {:?} (stateless: {})", t, stateless);
        flight.add(t);

        Ok(())
    }
}

impl State<ServerConnectionData> for ExpectFinished {
    fn handle<'m>(
        mut self: Box<Self>,
        cx: &mut ServerContext<'_>,
        m: Message<'m>,
    ) -> hs::NextStateOrError<'m>
    where
        Self: 'm,
    {
        let finished =
            require_handshake_msg!(m, HandshakeType::Finished, HandshakePayload::Finished)?;

        let handshake_hash = self.transcript.current_hash();
        let (key_schedule_traffic, expect_verify_data) = self
            .key_schedule
            .sign_client_finish(&handshake_hash, cx.common);

        let fin = match ConstantTimeEq::ct_eq(expect_verify_data.as_ref(), finished.bytes()).into()
        {
            true => verify::FinishedMessageVerified::assertion(),
            false => {
                return Err(cx
                    .common
                    .send_fatal_alert(AlertDescription::DecryptError, Error::DecryptError));
            }
        };

        // Note: future derivations include Client Finished, but not the
        // main application data keying.
        self.transcript.add_message(&m);

        cx.common.check_aligned_handshake()?;

        let handshake_hash = self.transcript.current_hash();
        let resumption = ResumptionSecret::new(&key_schedule_traffic, &handshake_hash);

        let mut flight = HandshakeFlightTls13::new(&mut self.transcript);
        for _ in 0..self.send_tickets {
            Self::emit_ticket(&mut flight, self.suite, cx, &resumption, &self.config)?;
        }
        flight.finish(cx.common);

        // Application data may now flow, even if we have client auth enabled.
        cx.common
            .start_traffic(&mut cx.sendable_plaintext);

        Ok(match cx.common.is_quic() {
            true => Box::new(ExpectQuicTraffic {
                key_schedule: key_schedule_traffic,
                _fin_verified: fin,
            }),
            false => Box::new(ExpectTraffic {
                key_schedule: key_schedule_traffic,
                _fin_verified: fin,
            }),
        })
    }

    fn into_owned(self: Box<Self>) -> hs::NextState<'static> {
        self
    }
}

// --- Process traffic ---
struct ExpectTraffic {
    key_schedule: KeyScheduleTraffic,
    _fin_verified: verify::FinishedMessageVerified,
}

impl ExpectTraffic {
    fn handle_key_update(
        &mut self,
        common: &mut CommonState,
        key_update_request: &KeyUpdateRequest,
    ) -> Result<(), Error> {
        if let Protocol::Quic = common.protocol {
            return Err(common.send_fatal_alert(
                AlertDescription::UnexpectedMessage,
                PeerMisbehaved::KeyUpdateReceivedInQuicConnection,
            ));
        }

        common.check_aligned_handshake()?;

        if common.should_update_key(key_update_request)? {
            self.key_schedule
                .update_encrypter_and_notify(common);
        }

        // Update our read-side keys.
        self.key_schedule
            .update_decrypter(common);
        Ok(())
    }
}

impl State<ServerConnectionData> for ExpectTraffic {
    fn handle<'m>(
        mut self: Box<Self>,
        cx: &mut ServerContext<'_>,
        m: Message<'m>,
    ) -> hs::NextStateOrError<'m>
    where
        Self: 'm,
    {
        match m.payload {
            MessagePayload::ApplicationData(payload) => cx
                .common
                .take_received_plaintext(payload),
            MessagePayload::Handshake {
                parsed:
                    HandshakeMessagePayload {
                        payload: HandshakePayload::KeyUpdate(key_update),
                        ..
                    },
                ..
            } => self.handle_key_update(cx.common, &key_update)?,
            payload => {
                return Err(inappropriate_handshake_message(
                    &payload,
                    &[ContentType::ApplicationData, ContentType::Handshake],
                    &[HandshakeType::KeyUpdate],
                ));
            }
        }

        Ok(self)
    }

    fn export_keying_material(
        &self,
        output: &mut [u8],
        label: &[u8],
        context: Option<&[u8]>,
    ) -> Result<(), Error> {
        self.key_schedule
            .export_keying_material(output, label, context)
    }

    fn extract_secrets(&self) -> Result<PartiallyExtractedSecrets, Error> {
        self.key_schedule
            .extract_secrets(Side::Server)
    }

    fn send_key_update_request(&mut self, common: &mut CommonState) -> Result<(), Error> {
        self.key_schedule
            .request_key_update_and_update_encrypter(common)
    }

    fn into_owned(self: Box<Self>) -> hs::NextState<'static> {
        self
    }
}

struct ExpectQuicTraffic {
    key_schedule: KeyScheduleTraffic,
    _fin_verified: verify::FinishedMessageVerified,
}

impl State<ServerConnectionData> for ExpectQuicTraffic {
    fn handle<'m>(
        self: Box<Self>,
        _cx: &mut ServerContext<'_>,
        m: Message<'m>,
    ) -> hs::NextStateOrError<'m>
    where
        Self: 'm,
    {
        // reject all messages
        Err(inappropriate_message(&m.payload, &[]))
    }

    fn export_keying_material(
        &self,
        output: &mut [u8],
        label: &[u8],
        context: Option<&[u8]>,
    ) -> Result<(), Error> {
        self.key_schedule
            .export_keying_material(output, label, context)
    }

    fn into_owned(self: Box<Self>) -> hs::NextState<'static> {
        self
    }
}<|MERGE_RESOLUTION|>--- conflicted
+++ resolved
@@ -416,17 +416,6 @@
             // A PSK obviates the need for a full handshake.
             let full_handshake = input_secrets.psk().is_none();
 
-<<<<<<< HEAD
-=======
-            if let Some(resume) = &resumedata {
-                cx.data.received_resumption_data = Some(resume.application_data.0.clone());
-                cx.common
-                    .peer_certificates
-                    .clone_from(&resume.client_cert_chain);
-            }
-
-            let full_handshake = resumedata.is_none();
->>>>>>> 4bdacf89
             self.transcript.add_message(chm);
             let key_schedule = emit_server_hello(
                 &mut self.transcript,
