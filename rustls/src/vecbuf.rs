--- conflicted
+++ resolved
@@ -1,14 +1,10 @@
 use alloc::collections::VecDeque;
 use alloc::vec::Vec;
-<<<<<<< HEAD
-use core::cmp;
-=======
 use core::{cmp, mem};
 #[cfg(feature = "std")]
 use std::io;
 #[cfg(feature = "std")]
 use std::io::Read;
->>>>>>> 00da0e70
 
 use crate::compat::io;
 use crate::compat::io::Read;
