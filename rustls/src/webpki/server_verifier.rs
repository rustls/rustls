--- conflicted
+++ resolved
@@ -300,17 +300,10 @@
     }
 }
 
-<<<<<<< HEAD
-test_for_each_provider! {
-    use alloc::{vec, vec::Vec, sync::Arc};
-=======
 #[cfg(test)]
 #[macro_rules_attribute::apply(test_for_each_provider)]
 mod tests {
-    use std::prelude::v1::*;
-    use std::sync::Arc;
-    use std::{println, vec};
->>>>>>> 00da0e70
+    use alloc::{sync::Arc, vec, vec::Vec};
 
     use pki_types::pem::PemObject;
     use pki_types::{CertificateDer, CertificateRevocationListDer};
