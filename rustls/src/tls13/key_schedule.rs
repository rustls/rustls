//! Key schedule maintenance for TLS1.3

use alloc::boxed::Box;
use alloc::string::ToString;

use crate::common_state::{CommonState, Side};
use crate::crypto::cipher::{AeadKey, Iv, MessageDecrypter, Tls13AeadAlgorithm};
use crate::crypto::tls13::{expand, Hkdf, HkdfExpander, OkmBlock, OutputLengthError};
use crate::crypto::{hash, hmac, SharedSecret};
use crate::error::Error;
use crate::msgs::message::Message;
use crate::suites::PartiallyExtractedSecrets;
use crate::{quic, KeyLog, Tls13CipherSuite};

/// The kinds of secret we can extract from `KeySchedule`.
#[derive(Debug, Clone, Copy, PartialEq)]
enum SecretKind {
    ResumptionPskBinderKey,
    ClientEarlyTrafficSecret,
    ClientHandshakeTrafficSecret,
    ServerHandshakeTrafficSecret,
    ClientApplicationTrafficSecret,
    ServerApplicationTrafficSecret,
    ExporterMasterSecret,
    ResumptionMasterSecret,
    DerivedSecret,
    ServerEchConfirmationSecret,
    ServerEchHrrConfirmationSecret,
}

impl SecretKind {
    fn to_bytes(self) -> &'static [u8] {
        use self::SecretKind::*;
        match self {
            ResumptionPskBinderKey => b"res binder",
            ClientEarlyTrafficSecret => b"c e traffic",
            ClientHandshakeTrafficSecret => b"c hs traffic",
            ServerHandshakeTrafficSecret => b"s hs traffic",
            ClientApplicationTrafficSecret => b"c ap traffic",
            ServerApplicationTrafficSecret => b"s ap traffic",
            ExporterMasterSecret => b"exp master",
            ResumptionMasterSecret => b"res master",
            DerivedSecret => b"derived",
            // https://datatracker.ietf.org/doc/html/draft-ietf-tls-esni-18#section-7.2
            ServerEchConfirmationSecret => b"ech accept confirmation",
            // https://datatracker.ietf.org/doc/html/draft-ietf-tls-esni-18#section-7.2.1
            ServerEchHrrConfirmationSecret => b"hrr ech accept confirmation",
        }
    }

    fn log_label(self) -> Option<&'static str> {
        use self::SecretKind::*;
        Some(match self {
            ClientEarlyTrafficSecret => "CLIENT_EARLY_TRAFFIC_SECRET",
            ClientHandshakeTrafficSecret => "CLIENT_HANDSHAKE_TRAFFIC_SECRET",
            ServerHandshakeTrafficSecret => "SERVER_HANDSHAKE_TRAFFIC_SECRET",
            ClientApplicationTrafficSecret => "CLIENT_TRAFFIC_SECRET_0",
            ServerApplicationTrafficSecret => "SERVER_TRAFFIC_SECRET_0",
            ExporterMasterSecret => "EXPORTER_SECRET",
            _ => {
                return None;
            }
        })
    }
}

/// This is the TLS1.3 key schedule.  It stores the current secret and
/// the type of hash.  This isn't used directly; but only through the
/// typestates.
struct KeySchedule {
    current: Box<dyn HkdfExpander>,
    suite: &'static Tls13CipherSuite,
}

// We express the state of a contained KeySchedule using these
// typestates.  This means we can write code that cannot accidentally
// (e.g.) encrypt application data using a KeySchedule solely constructed
// with an empty or trivial secret, or extract the wrong kind of secrets
// at a given point.

/// KeySchedule for early data stage.
pub(crate) struct KeyScheduleEarly {
    ks: KeySchedule,
}

impl KeyScheduleEarly {
    pub(crate) fn new(suite: &'static Tls13CipherSuite, secret: &[u8]) -> Self {
        Self {
            ks: KeySchedule::new(suite, secret),
        }
    }

    pub(crate) fn client_early_traffic_secret(
        &self,
        hs_hash: &hash::Output,
        key_log: &dyn KeyLog,
        client_random: &[u8; 32],
        common: &mut CommonState,
    ) {
        let client_early_traffic_secret = self.ks.derive_logged_secret(
            SecretKind::ClientEarlyTrafficSecret,
            hs_hash.as_ref(),
            key_log,
            client_random,
        );

        match common.side {
            Side::Client => self
                .ks
                .set_encrypter(&client_early_traffic_secret, common),
            Side::Server => self
                .ks
                .set_decrypter(&client_early_traffic_secret, common),
        }

        if common.is_quic() {
            // If 0-RTT should be rejected, this will be clobbered by ExtensionProcessing
            // before the application can see.
            common.quic.early_secret = Some(client_early_traffic_secret);
        }
    }

    pub(crate) fn resumption_psk_binder_key_and_sign_verify_data(
        &self,
        hs_hash: &hash::Output,
    ) -> hmac::Tag {
        let resumption_psk_binder_key = self
            .ks
            .derive_for_empty_hash(SecretKind::ResumptionPskBinderKey);
        self.ks
            .sign_verify_data(&resumption_psk_binder_key, hs_hash)
    }
}

/// Pre-handshake key schedule
///
/// The inner `KeySchedule` is either constructed without any secrets based on the HKDF algorithm
/// or is extracted from a `KeyScheduleEarly`. This can then be used to derive the `KeyScheduleHandshakeStart`.
pub(crate) struct KeySchedulePreHandshake {
    ks: KeySchedule,
}

impl KeySchedulePreHandshake {
    pub(crate) fn new(suite: &'static Tls13CipherSuite) -> Self {
        Self {
            ks: KeySchedule::new_with_empty_secret(suite),
        }
    }

    pub(crate) fn into_handshake(
        mut self,
        shared_secret: SharedSecret,
    ) -> KeyScheduleHandshakeStart {
        self.ks
            .input_secret(shared_secret.secret_bytes());
        KeyScheduleHandshakeStart { ks: self.ks }
    }
}

impl From<KeyScheduleEarly> for KeySchedulePreHandshake {
    fn from(KeyScheduleEarly { ks }: KeyScheduleEarly) -> Self {
        Self { ks }
    }
}

/// KeySchedule during handshake.
pub(crate) struct KeyScheduleHandshakeStart {
    ks: KeySchedule,
}

impl KeyScheduleHandshakeStart {
    pub(crate) fn derive_client_handshake_secrets(
        mut self,
        early_data_enabled: bool,
        hs_hash: hash::Output,
        suite: &'static Tls13CipherSuite,
        key_log: &dyn KeyLog,
        client_random: &[u8; 32],
        common: &mut CommonState,
    ) -> KeyScheduleHandshake {
        debug_assert_eq!(common.side, Side::Client);
        // Suite might have changed due to resumption
        self.ks.suite = suite;
        let new = self.into_handshake(hs_hash, key_log, client_random, common);

        // Decrypt with the peer's key, encrypt with our own key
        new.ks
            .set_decrypter(&new.server_handshake_traffic_secret, common);

        if !early_data_enabled {
            // Set the client encryption key for handshakes if early data is not used
            new.ks
                .set_encrypter(&new.client_handshake_traffic_secret, common);
        }

        new
    }

    pub(crate) fn derive_server_handshake_secrets(
        self,
        hs_hash: hash::Output,
        key_log: &dyn KeyLog,
        client_random: &[u8; 32],
        common: &mut CommonState,
    ) -> KeyScheduleHandshake {
        debug_assert_eq!(common.side, Side::Server);
        let new = self.into_handshake(hs_hash, key_log, client_random, common);

        // Set up to encrypt with handshake secrets, but decrypt with early_data keys.
        // If not doing early_data after all, this is corrected later to the handshake
        // keys (now stored in key_schedule).
        new.ks
            .set_encrypter(&new.server_handshake_traffic_secret, common);
        new
    }

    pub(crate) fn server_ech_confirmation_secret(
        &mut self,
        client_hello_inner_random: &[u8],
        hs_hash: hash::Output,
    ) -> [u8; 8] {
        /*
        Per ietf-tls-esni-17 section 7.2:
        <https://datatracker.ietf.org/doc/html/draft-ietf-tls-esni-17#section-7.2>
        accept_confirmation = HKDF-Expand-Label(
          HKDF-Extract(0, ClientHelloInner.random),
          "ech accept confirmation",
          transcript_ech_conf,8)
         */
        hkdf_expand_label(
            self.ks
                .suite
                .hkdf_provider
                .extract_from_secret(None, client_hello_inner_random)
                .as_ref(),
            SecretKind::ServerEchConfirmationSecret.to_bytes(),
            hs_hash.as_ref(),
        )
    }

    fn into_handshake(
        self,
        hs_hash: hash::Output,
        key_log: &dyn KeyLog,
        client_random: &[u8; 32],
        common: &mut CommonState,
    ) -> KeyScheduleHandshake {
        // Use an empty handshake hash for the initial handshake.
        let client_secret = self.ks.derive_logged_secret(
            SecretKind::ClientHandshakeTrafficSecret,
            hs_hash.as_ref(),
            key_log,
            client_random,
        );

        let server_secret = self.ks.derive_logged_secret(
            SecretKind::ServerHandshakeTrafficSecret,
            hs_hash.as_ref(),
            key_log,
            client_random,
        );

        if common.is_quic() {
            common.quic.hs_secrets = Some(quic::Secrets::new(
                client_secret.clone(),
                server_secret.clone(),
                self.ks.suite,
                self.ks.suite.quic.unwrap(),
                common.side,
                common.quic.version,
            ));
        }

        KeyScheduleHandshake {
            ks: self.ks,
            client_handshake_traffic_secret: client_secret,
            server_handshake_traffic_secret: server_secret,
        }
    }
}

pub(crate) struct KeyScheduleHandshake {
    ks: KeySchedule,
    client_handshake_traffic_secret: OkmBlock,
    server_handshake_traffic_secret: OkmBlock,
}

impl KeyScheduleHandshake {
    pub(crate) fn sign_server_finish(&self, hs_hash: &hash::Output) -> hmac::Tag {
        self.ks
            .sign_finish(&self.server_handshake_traffic_secret, hs_hash)
    }

    pub(crate) fn set_handshake_encrypter(&self, common: &mut CommonState) {
        debug_assert_eq!(common.side, Side::Client);
        self.ks
            .set_encrypter(&self.client_handshake_traffic_secret, common);
    }

    pub(crate) fn set_handshake_decrypter(
        &self,
        skip_requested: Option<usize>,
        common: &mut CommonState,
    ) {
        debug_assert_eq!(common.side, Side::Server);
        let secret = &self.client_handshake_traffic_secret;
        match skip_requested {
            None => self.ks.set_decrypter(secret, common),
            Some(max_early_data_size) => common
                .record_layer
                .set_message_decrypter_with_trial_decryption(
                    self.ks
                        .derive_decrypter(&self.client_handshake_traffic_secret),
                    max_early_data_size,
                ),
        }
    }

    pub(crate) fn into_traffic_with_client_finished_pending(
        self,
        hs_hash: hash::Output,
        key_log: &dyn KeyLog,
        client_random: &[u8; 32],
        common: &mut CommonState,
    ) -> KeyScheduleTrafficWithClientFinishedPending {
        debug_assert_eq!(common.side, Side::Server);

        let traffic = KeyScheduleTraffic::new(self.ks, hs_hash, key_log, client_random);
        let (_client_secret, server_secret) = (
            &traffic.current_client_traffic_secret,
            &traffic.current_server_traffic_secret,
        );

        traffic
            .ks
            .set_encrypter(server_secret, common);

        if common.is_quic() {
            common.quic.traffic_secrets = Some(quic::Secrets::new(
                _client_secret.clone(),
                server_secret.clone(),
                traffic.ks.suite,
                traffic.ks.suite.quic.unwrap(),
                common.side,
                common.quic.version,
            ));
        }

        KeyScheduleTrafficWithClientFinishedPending {
            handshake_client_traffic_secret: self.client_handshake_traffic_secret,
            traffic,
        }
    }

    pub(crate) fn into_pre_finished_client_traffic(
        self,
        pre_finished_hash: hash::Output,
        handshake_hash: hash::Output,
        key_log: &dyn KeyLog,
        client_random: &[u8; 32],
    ) -> (KeyScheduleClientBeforeFinished, hmac::Tag) {
        let traffic = KeyScheduleTraffic::new(self.ks, pre_finished_hash, key_log, client_random);
        let tag = traffic
            .ks
            .sign_finish(&self.client_handshake_traffic_secret, &handshake_hash);
        (KeyScheduleClientBeforeFinished { traffic }, tag)
    }
}

pub(crate) struct KeyScheduleClientBeforeFinished {
    traffic: KeyScheduleTraffic,
}

impl KeyScheduleClientBeforeFinished {
    pub(crate) fn into_traffic(self, common: &mut CommonState) -> KeyScheduleTraffic {
        debug_assert_eq!(common.side, Side::Client);
        let (client_secret, server_secret) = (
            &self
                .traffic
                .current_client_traffic_secret,
            &self
                .traffic
                .current_server_traffic_secret,
        );

        self.traffic
            .ks
            .set_decrypter(server_secret, common);
        self.traffic
            .ks
            .set_encrypter(client_secret, common);

        if common.is_quic() {
            common.quic.traffic_secrets = Some(quic::Secrets::new(
                client_secret.clone(),
                server_secret.clone(),
                self.traffic.ks.suite,
                self.traffic.ks.suite.quic.unwrap(),
                common.side,
                common.quic.version,
            ));
        }

        self.traffic
    }
}

/// KeySchedule during traffic stage, retaining the ability to calculate the client's
/// finished verify_data. The traffic stage key schedule can be extracted from it
/// through signing the client finished hash.
pub(crate) struct KeyScheduleTrafficWithClientFinishedPending {
    handshake_client_traffic_secret: OkmBlock,
    traffic: KeyScheduleTraffic,
}

impl KeyScheduleTrafficWithClientFinishedPending {
    pub(crate) fn update_decrypter(&self, common: &mut CommonState) {
        debug_assert_eq!(common.side, Side::Server);
        self.traffic
            .ks
            .set_decrypter(&self.handshake_client_traffic_secret, common);
    }

    pub(crate) fn sign_client_finish(
        self,
        hs_hash: &hash::Output,
        common: &mut CommonState,
    ) -> (KeyScheduleTraffic, hmac::Tag) {
        debug_assert_eq!(common.side, Side::Server);
        let tag = self
            .traffic
            .ks
            .sign_finish(&self.handshake_client_traffic_secret, hs_hash);

        // Install keying to read future messages.
        self.traffic.ks.set_decrypter(
            &self
                .traffic
                .current_client_traffic_secret,
            common,
        );

        (self.traffic, tag)
    }
}

/// KeySchedule during traffic stage.  All traffic & exporter keys are guaranteed
/// to be available.
pub(crate) struct KeyScheduleTraffic {
    ks: KeySchedule,
    current_client_traffic_secret: OkmBlock,
    current_server_traffic_secret: OkmBlock,
    current_exporter_secret: OkmBlock,
}

impl KeyScheduleTraffic {
    fn new(
        mut ks: KeySchedule,
        hs_hash: hash::Output,
        key_log: &dyn KeyLog,
        client_random: &[u8; 32],
    ) -> Self {
        ks.input_empty();

        let current_client_traffic_secret = ks.derive_logged_secret(
            SecretKind::ClientApplicationTrafficSecret,
            hs_hash.as_ref(),
            key_log,
            client_random,
        );

        let current_server_traffic_secret = ks.derive_logged_secret(
            SecretKind::ServerApplicationTrafficSecret,
            hs_hash.as_ref(),
            key_log,
            client_random,
        );

        let current_exporter_secret = ks.derive_logged_secret(
            SecretKind::ExporterMasterSecret,
            hs_hash.as_ref(),
            key_log,
            client_random,
        );

        Self {
            ks,
            current_client_traffic_secret,
            current_server_traffic_secret,
            current_exporter_secret,
        }
    }

    pub(crate) fn update_encrypter_and_notify(&mut self, common: &mut CommonState) {
        let secret = self.next_application_traffic_secret(common.side);
        common.enqueue_key_update_notification();
        self.ks.set_encrypter(&secret, common);
    }

    pub(crate) fn request_key_update_and_update_encrypter(
        &mut self,
        common: &mut CommonState,
    ) -> Result<(), Error> {
        common.check_aligned_handshake()?;
        common.send_msg_encrypt(Message::build_key_update_request().into());
        let secret = self.next_application_traffic_secret(common.side);
        self.ks.set_encrypter(&secret, common);
        Ok(())
    }

    pub(crate) fn update_decrypter(&mut self, common: &mut CommonState) {
        let secret = self.next_application_traffic_secret(common.side.peer());
        self.ks.set_decrypter(&secret, common);
    }

    pub(crate) fn next_application_traffic_secret(&mut self, side: Side) -> OkmBlock {
        let current = match side {
            Side::Client => &mut self.current_client_traffic_secret,
            Side::Server => &mut self.current_server_traffic_secret,
        };

        let secret = self.ks.derive_next(current);
        *current = secret.clone();
        secret
    }

    pub(crate) fn export_keying_material(
        &self,
        out: &mut [u8],
        label: &[u8],
        context: Option<&[u8]>,
    ) -> Result<(), Error> {
        self.ks
            .export_keying_material(&self.current_exporter_secret, out, label, context)
    }

    pub(crate) fn extract_secrets(&self, side: Side) -> Result<PartiallyExtractedSecrets, Error> {
        fn expand(
            secret: &OkmBlock,
            hkdf: &'static dyn Hkdf,
            aead_key_len: usize,
        ) -> (AeadKey, Iv) {
            let expander = hkdf.expander_for_okm(secret);

            (
                hkdf_expand_label_aead_key(expander.as_ref(), aead_key_len, b"key", &[]),
                hkdf_expand_label(expander.as_ref(), b"iv", &[]),
            )
        }

        let (client_key, client_iv) = expand(
            &self.current_client_traffic_secret,
            self.ks.suite.hkdf_provider,
            self.ks.suite.aead_alg.key_len(),
        );
        let (server_key, server_iv) = expand(
            &self.current_server_traffic_secret,
            self.ks.suite.hkdf_provider,
            self.ks.suite.aead_alg.key_len(),
        );
        let client_secrets = self
            .ks
            .suite
            .aead_alg
            .extract_keys(client_key, client_iv)?;
        let server_secrets = self
            .ks
            .suite
            .aead_alg
            .extract_keys(server_key, server_iv)?;

        let (tx, rx) = match side {
            Side::Client => (client_secrets, server_secrets),
            Side::Server => (server_secrets, client_secrets),
        };
        Ok(PartiallyExtractedSecrets { tx, rx })
    }
}

pub(crate) struct ResumptionSecret<'a> {
    kst: &'a KeyScheduleTraffic,
    resumption_master_secret: OkmBlock,
}

impl<'a> ResumptionSecret<'a> {
    pub(crate) fn new(kst: &'a KeyScheduleTraffic, hs_hash: &hash::Output) -> Self {
        ResumptionSecret {
            kst,
            resumption_master_secret: kst
                .ks
                .derive(SecretKind::ResumptionMasterSecret, hs_hash.as_ref()),
        }
    }

    pub(crate) fn derive_ticket_psk(&self, nonce: &[u8]) -> OkmBlock {
        self.kst
            .ks
            .derive_ticket_psk(&self.resumption_master_secret, nonce)
    }
}

impl KeySchedule {
    fn new(suite: &'static Tls13CipherSuite, secret: &[u8]) -> Self {
        Self {
            current: suite
                .hkdf_provider
                .extract_from_secret(None, secret),
            suite,
        }
    }

    fn set_encrypter(&self, secret: &OkmBlock, common: &mut CommonState) {
        let expander = self
            .suite
            .hkdf_provider
            .expander_for_okm(secret);
        let key = derive_traffic_key(expander.as_ref(), self.suite.aead_alg);
        let iv = derive_traffic_iv(expander.as_ref());

        common
            .record_layer
            .set_message_encrypter(
                self.suite.aead_alg.encrypter(key, iv),
                self.suite.common.confidentiality_limit,
            );
    }

    fn set_decrypter(&self, secret: &OkmBlock, common: &mut CommonState) {
        common
            .record_layer
            .set_message_decrypter(self.derive_decrypter(secret));
    }

    fn derive_decrypter(&self, secret: &OkmBlock) -> Box<dyn MessageDecrypter> {
        let expander = self
            .suite
            .hkdf_provider
            .expander_for_okm(secret);
        let key = derive_traffic_key(expander.as_ref(), self.suite.aead_alg);
        let iv = derive_traffic_iv(expander.as_ref());
        self.suite.aead_alg.decrypter(key, iv)
    }

    fn new_with_empty_secret(suite: &'static Tls13CipherSuite) -> Self {
        Self {
            current: suite
                .hkdf_provider
                .extract_from_zero_ikm(None),
            suite,
        }
    }

    /// Input the empty secret.
    fn input_empty(&mut self) {
        let salt = self.derive_for_empty_hash(SecretKind::DerivedSecret);
        self.current = self
            .suite
            .hkdf_provider
            .extract_from_zero_ikm(Some(salt.as_ref()));
    }

    /// Input the given secret.
    fn input_secret(&mut self, secret: &[u8]) {
        let salt = self.derive_for_empty_hash(SecretKind::DerivedSecret);
        self.current = self
            .suite
            .hkdf_provider
            .extract_from_secret(Some(salt.as_ref()), secret);
    }

    /// Derive a secret of given `kind`, using current handshake hash `hs_hash`.
    fn derive(&self, kind: SecretKind, hs_hash: &[u8]) -> OkmBlock {
        hkdf_expand_label_block(self.current.as_ref(), kind.to_bytes(), hs_hash)
    }

    fn derive_logged_secret(
        &self,
        kind: SecretKind,
        hs_hash: &[u8],
        key_log: &dyn KeyLog,
        client_random: &[u8; 32],
    ) -> OkmBlock {
        let output = self.derive(kind, hs_hash);

        let log_label = kind
            .log_label()
            .expect("not a loggable secret");
        if key_log.will_log(log_label) {
            key_log.log(log_label, client_random, output.as_ref());
        }
        output
    }

    /// Derive a secret of given `kind` using the hash of the empty string
    /// for the handshake hash.  Useful only for
    /// `SecretKind::ResumptionPSKBinderKey` and
    /// `SecretKind::DerivedSecret`.
    fn derive_for_empty_hash(&self, kind: SecretKind) -> OkmBlock {
        let empty_hash = self
            .suite
            .common
            .hash_provider
            .start()
            .finish();
        self.derive(kind, empty_hash.as_ref())
    }

    /// Sign the finished message consisting of `hs_hash` using a current
    /// traffic secret.
    fn sign_finish(&self, base_key: &OkmBlock, hs_hash: &hash::Output) -> hmac::Tag {
        self.sign_verify_data(base_key, hs_hash)
    }

    /// Sign the finished message consisting of `hs_hash` using the key material
    /// `base_key`.
    fn sign_verify_data(&self, base_key: &OkmBlock, hs_hash: &hash::Output) -> hmac::Tag {
        let expander = self
            .suite
            .hkdf_provider
            .expander_for_okm(base_key);
        let hmac_key = hkdf_expand_label_block(expander.as_ref(), b"finished", &[]);

        self.suite
            .hkdf_provider
            .hmac_sign(&hmac_key, hs_hash.as_ref())
    }

    /// Derive the next application traffic secret, returning it.
    fn derive_next(&self, base_key: &OkmBlock) -> OkmBlock {
        let expander = self
            .suite
            .hkdf_provider
            .expander_for_okm(base_key);
        hkdf_expand_label_block(expander.as_ref(), b"traffic upd", &[])
    }

    /// Derive the PSK to use given a resumption_master_secret and
    /// ticket_nonce.
    fn derive_ticket_psk(&self, rms: &OkmBlock, nonce: &[u8]) -> OkmBlock {
        let expander = self
            .suite
            .hkdf_provider
            .expander_for_okm(rms);
        hkdf_expand_label_block(expander.as_ref(), b"resumption", nonce)
    }

    fn export_keying_material(
        &self,
        current_exporter_secret: &OkmBlock,
        out: &mut [u8],
        label: &[u8],
        context: Option<&[u8]>,
    ) -> Result<(), Error> {
        let secret = {
            let h_empty = self
                .suite
                .common
                .hash_provider
                .hash(&[]);

            let expander = self
                .suite
                .hkdf_provider
                .expander_for_okm(current_exporter_secret);
            hkdf_expand_label_block(expander.as_ref(), label, h_empty.as_ref())
        };

        let h_context = self
            .suite
            .common
            .hash_provider
            .hash(context.unwrap_or(&[]));

        let expander = self
            .suite
            .hkdf_provider
            .expander_for_okm(&secret);
        hkdf_expand_label_slice(expander.as_ref(), b"exporter", h_context.as_ref(), out)
            .map_err(|_| Error::General("exporting too much".to_string()))
    }
}

/// [HKDF-Expand-Label] where the output is an AEAD key.
///
/// [HKDF-Expand-Label]: <https://www.rfc-editor.org/rfc/rfc8446#section-7.1>
pub fn derive_traffic_key(
    expander: &dyn HkdfExpander,
    aead_alg: &dyn Tls13AeadAlgorithm,
) -> AeadKey {
    hkdf_expand_label_aead_key(expander, aead_alg.key_len(), b"key", &[])
}

/// [HKDF-Expand-Label] where the output is an IV.
///
/// [HKDF-Expand-Label]: <https://www.rfc-editor.org/rfc/rfc8446#section-7.1>
pub fn derive_traffic_iv(expander: &dyn HkdfExpander) -> Iv {
    hkdf_expand_label(expander, b"iv", &[])
}

/// [HKDF-Expand-Label] where the output length is a compile-time constant, and therefore
/// it is infallible.
///
/// [HKDF-Expand-Label]: <https://www.rfc-editor.org/rfc/rfc8446#section-7.1>
pub(crate) fn hkdf_expand_label<T: From<[u8; N]>, const N: usize>(
    expander: &dyn HkdfExpander,
    label: &[u8],
    context: &[u8],
) -> T {
    hkdf_expand_label_inner(expander, label, context, N, |e, info| expand(e, info))
}

/// [HKDF-Expand-Label] where the output is one block in size.
pub(crate) fn hkdf_expand_label_block(
    expander: &dyn HkdfExpander,
    label: &[u8],
    context: &[u8],
) -> OkmBlock {
    hkdf_expand_label_inner(expander, label, context, expander.hash_len(), |e, info| {
        e.expand_block(info)
    })
}

/// [HKDF-Expand-Label] where the output is an AEAD key.
pub(crate) fn hkdf_expand_label_aead_key(
    expander: &dyn HkdfExpander,
    key_len: usize,
    label: &[u8],
    context: &[u8],
) -> AeadKey {
    hkdf_expand_label_inner(expander, label, context, key_len, |e, info| {
        let key: AeadKey = expand(e, info);
        key.with_length(key_len)
    })
}

/// [HKDF-Expand-Label] where the output is a slice.
///
/// This can fail because HKDF-Expand is limited in its maximum output length.
fn hkdf_expand_label_slice(
    expander: &dyn HkdfExpander,
    label: &[u8],
    context: &[u8],
    output: &mut [u8],
) -> Result<(), OutputLengthError> {
    hkdf_expand_label_inner(expander, label, context, output.len(), |e, info| {
        e.expand_slice(info, output)
    })
}

pub(crate) fn server_ech_hrr_confirmation_secret(
    hkdf_provider: &'static dyn Hkdf,
    client_hello_inner_random: &[u8],
    hs_hash: hash::Output,
) -> [u8; 8] {
    /*
    Per ietf-tls-esni-17 section 7.2.1:
    <https://datatracker.ietf.org/doc/html/draft-ietf-tls-esni-17#section-7.2.1>
    hrr_accept_confirmation = HKDF-Expand-Label(
      HKDF-Extract(0, ClientHelloInner1.random),
      "hrr ech accept confirmation",
      transcript_hrr_ech_conf,
      8)
     */
    hkdf_expand_label(
        hkdf_provider
            .extract_from_secret(None, client_hello_inner_random)
            .as_ref(),
        SecretKind::ServerEchHrrConfirmationSecret.to_bytes(),
        hs_hash.as_ref(),
    )
}

fn hkdf_expand_label_inner<F, T>(
    expander: &dyn HkdfExpander,
    label: &[u8],
    context: &[u8],
    n: usize,
    f: F,
) -> T
where
    F: FnOnce(&dyn HkdfExpander, &[&[u8]]) -> T,
{
    const LABEL_PREFIX: &[u8] = b"tls13 ";

    let output_len = u16::to_be_bytes(n as u16);
    let label_len = u8::to_be_bytes((LABEL_PREFIX.len() + label.len()) as u8);
    let context_len = u8::to_be_bytes(context.len() as u8);

    let info = &[
        &output_len[..],
        &label_len[..],
        LABEL_PREFIX,
        label,
        &context_len[..],
        context,
    ];

    f(expander, info)
}

#[cfg(test)]
#[macro_rules_attribute::apply(test_for_each_provider)]
mod tests {
    use core::fmt::Debug;
<<<<<<< HEAD
    use alloc::vec;
    use alloc::vec::Vec;
=======
    use std::prelude::v1::*;
    use std::vec;
>>>>>>> 00da0e70

    use super::provider::ring_like::aead;
    use super::provider::tls13::{
        TLS13_AES_128_GCM_SHA256_INTERNAL, TLS13_CHACHA20_POLY1305_SHA256_INTERNAL,
    };
    use super::{derive_traffic_iv, derive_traffic_key, KeySchedule, SecretKind};
    use crate::KeyLog;

    #[test]
    fn test_vectors() {
        /* These test vectors generated with OpenSSL. */
        let hs_start_hash = [
            0xec, 0x14, 0x7a, 0x06, 0xde, 0xa3, 0xc8, 0x84, 0x6c, 0x02, 0xb2, 0x23, 0x8e, 0x41,
            0xbd, 0xdc, 0x9d, 0x89, 0xf9, 0xae, 0xa1, 0x7b, 0x5e, 0xfd, 0x4d, 0x74, 0x82, 0xaf,
            0x75, 0x88, 0x1c, 0x0a,
        ];

        let hs_full_hash = [
            0x75, 0x1a, 0x3d, 0x4a, 0x14, 0xdf, 0xab, 0xeb, 0x68, 0xe9, 0x2c, 0xa5, 0x91, 0x8e,
            0x24, 0x08, 0xb9, 0xbc, 0xb0, 0x74, 0x89, 0x82, 0xec, 0x9c, 0x32, 0x30, 0xac, 0x30,
            0xbb, 0xeb, 0x23, 0xe2,
        ];

        let ecdhe_secret = [
            0xe7, 0xb8, 0xfe, 0xf8, 0x90, 0x3b, 0x52, 0x0c, 0xb9, 0xa1, 0x89, 0x71, 0xb6, 0x9d,
            0xd4, 0x5d, 0xca, 0x53, 0xce, 0x2f, 0x12, 0xbf, 0x3b, 0xef, 0x93, 0x15, 0xe3, 0x12,
            0x71, 0xdf, 0x4b, 0x40,
        ];

        let client_hts = [
            0x61, 0x7b, 0x35, 0x07, 0x6b, 0x9d, 0x0e, 0x08, 0xcf, 0x73, 0x1d, 0x94, 0xa8, 0x66,
            0x14, 0x78, 0x41, 0x09, 0xef, 0x25, 0x55, 0x51, 0x92, 0x1d, 0xd4, 0x6e, 0x04, 0x01,
            0x35, 0xcf, 0x46, 0xab,
        ];

        let client_hts_key = [
            0x62, 0xd0, 0xdd, 0x00, 0xf6, 0x96, 0x19, 0xd3, 0xb8, 0x19, 0x3a, 0xb4, 0xa0, 0x95,
            0x85, 0xa7,
        ];

        let client_hts_iv = [
            0xff, 0xf7, 0x5d, 0xf5, 0xad, 0x35, 0xd5, 0xcb, 0x3c, 0x53, 0xf3, 0xa9,
        ];

        let server_hts = [
            0xfc, 0xf7, 0xdf, 0xe6, 0x4f, 0xa2, 0xc0, 0x4f, 0x62, 0x35, 0x38, 0x7f, 0x43, 0x4e,
            0x01, 0x42, 0x23, 0x36, 0xd9, 0xc0, 0x39, 0xde, 0x68, 0x47, 0xa0, 0xb9, 0xdd, 0xcf,
            0x29, 0xa8, 0x87, 0x59,
        ];

        let server_hts_key = [
            0x04, 0x67, 0xf3, 0x16, 0xa8, 0x05, 0xb8, 0xc4, 0x97, 0xee, 0x67, 0x04, 0x7b, 0xbc,
            0xbc, 0x54,
        ];

        let server_hts_iv = [
            0xde, 0x83, 0xa7, 0x3e, 0x9d, 0x81, 0x4b, 0x04, 0xc4, 0x8b, 0x78, 0x09,
        ];

        let client_ats = [
            0xc1, 0x4a, 0x6d, 0x79, 0x76, 0xd8, 0x10, 0x2b, 0x5a, 0x0c, 0x99, 0x51, 0x49, 0x3f,
            0xee, 0x87, 0xdc, 0xaf, 0xf8, 0x2c, 0x24, 0xca, 0xb2, 0x14, 0xe8, 0xbe, 0x71, 0xa8,
            0x20, 0x6d, 0xbd, 0xa5,
        ];

        let client_ats_key = [
            0xcc, 0x9f, 0x5f, 0x98, 0x0b, 0x5f, 0x10, 0x30, 0x6c, 0xba, 0xd7, 0xbe, 0x98, 0xd7,
            0x57, 0x2e,
        ];

        let client_ats_iv = [
            0xb8, 0x09, 0x29, 0xe8, 0xd0, 0x2c, 0x70, 0xf6, 0x11, 0x62, 0xed, 0x6b,
        ];

        let server_ats = [
            0x2c, 0x90, 0x77, 0x38, 0xd3, 0xf8, 0x37, 0x02, 0xd1, 0xe4, 0x59, 0x8f, 0x48, 0x48,
            0x53, 0x1d, 0x9f, 0x93, 0x65, 0x49, 0x1b, 0x9f, 0x7f, 0x52, 0xc8, 0x22, 0x29, 0x0d,
            0x4c, 0x23, 0x21, 0x92,
        ];

        let server_ats_key = [
            0x0c, 0xb2, 0x95, 0x62, 0xd8, 0xd8, 0x8f, 0x48, 0xb0, 0x2c, 0xbf, 0xbe, 0xd7, 0xe6,
            0x2b, 0xb3,
        ];

        let server_ats_iv = [
            0x0d, 0xb2, 0x8f, 0x98, 0x85, 0x86, 0xa1, 0xb7, 0xe4, 0xd5, 0xc6, 0x9c,
        ];

        let mut ks = KeySchedule::new_with_empty_secret(TLS13_CHACHA20_POLY1305_SHA256_INTERNAL);
        ks.input_secret(&ecdhe_secret);

        assert_traffic_secret(
            &ks,
            SecretKind::ClientHandshakeTrafficSecret,
            &hs_start_hash,
            &client_hts,
            &client_hts_key,
            &client_hts_iv,
        );

        assert_traffic_secret(
            &ks,
            SecretKind::ServerHandshakeTrafficSecret,
            &hs_start_hash,
            &server_hts,
            &server_hts_key,
            &server_hts_iv,
        );

        ks.input_empty();

        assert_traffic_secret(
            &ks,
            SecretKind::ClientApplicationTrafficSecret,
            &hs_full_hash,
            &client_ats,
            &client_ats_key,
            &client_ats_iv,
        );

        assert_traffic_secret(
            &ks,
            SecretKind::ServerApplicationTrafficSecret,
            &hs_full_hash,
            &server_ats,
            &server_ats_key,
            &server_ats_iv,
        );
    }

    fn assert_traffic_secret(
        ks: &KeySchedule,
        kind: SecretKind,
        hash: &[u8],
        expected_traffic_secret: &[u8],
        expected_key: &[u8],
        expected_iv: &[u8],
    ) {
        #[derive(Debug)]
        struct Log<'a>(&'a [u8]);
        impl KeyLog for Log<'_> {
            fn log(&self, _label: &str, _client_random: &[u8], secret: &[u8]) {
                assert_eq!(self.0, secret);
            }
        }
        let log = Log(expected_traffic_secret);
        let traffic_secret = ks.derive_logged_secret(kind, hash, &log, &[0; 32]);

        // Since we can't test key equality, we test the output of sealing with the key instead.
        let aead_alg = &aead::AES_128_GCM;
        let expander = TLS13_AES_128_GCM_SHA256_INTERNAL
            .hkdf_provider
            .expander_for_okm(&traffic_secret);
        let key = derive_traffic_key(
            expander.as_ref(),
            TLS13_AES_128_GCM_SHA256_INTERNAL.aead_alg,
        );
        let key = aead::UnboundKey::new(aead_alg, key.as_ref()).unwrap();
        let seal_output = seal_zeroes(key);
        let expected_key = aead::UnboundKey::new(aead_alg, expected_key).unwrap();
        let expected_seal_output = seal_zeroes(expected_key);
        assert_eq!(seal_output, expected_seal_output);
        assert!(seal_output.len() >= 48); // Sanity check.

        let iv = derive_traffic_iv(expander.as_ref());
        assert_eq!(iv.as_ref(), expected_iv);
    }

    fn seal_zeroes(key: aead::UnboundKey) -> Vec<u8> {
        let key = aead::LessSafeKey::new(key);
        let mut seal_output = vec![0; 32];
        key.seal_in_place_append_tag(
            aead::Nonce::assume_unique_for_key([0; aead::NONCE_LEN]),
            aead::Aad::empty(),
            &mut seal_output,
        )
        .unwrap();
        seal_output
    }
}

#[cfg(all(test, bench))]
#[macro_rules_attribute::apply(bench_for_each_provider)]
mod benchmarks {
    #[bench]
    fn bench_sha256(b: &mut test::Bencher) {
        use core::fmt::Debug;

        use super::provider::tls13::TLS13_CHACHA20_POLY1305_SHA256_INTERNAL;
        use super::{derive_traffic_iv, derive_traffic_key, KeySchedule, SecretKind};
        use crate::KeyLog;

        fn extract_traffic_secret(ks: &KeySchedule, kind: SecretKind) {
            #[derive(Debug)]
            struct Log;

            impl KeyLog for Log {
                fn log(&self, _label: &str, _client_random: &[u8], _secret: &[u8]) {}
            }

            let hash = [0u8; 32];
            let traffic_secret = ks.derive_logged_secret(kind, &hash, &Log, &[0u8; 32]);
            let traffic_secret_expander = TLS13_CHACHA20_POLY1305_SHA256_INTERNAL
                .hkdf_provider
                .expander_for_okm(&traffic_secret);
            test::black_box(derive_traffic_key(
                traffic_secret_expander.as_ref(),
                TLS13_CHACHA20_POLY1305_SHA256_INTERNAL.aead_alg,
            ));
            test::black_box(derive_traffic_iv(traffic_secret_expander.as_ref()));
        }

        b.iter(|| {
            let mut ks =
                KeySchedule::new_with_empty_secret(TLS13_CHACHA20_POLY1305_SHA256_INTERNAL);
            ks.input_secret(&[0u8; 32]);

            extract_traffic_secret(&ks, SecretKind::ClientHandshakeTrafficSecret);
            extract_traffic_secret(&ks, SecretKind::ServerHandshakeTrafficSecret);

            ks.input_empty();

            extract_traffic_secret(&ks, SecretKind::ClientApplicationTrafficSecret);
            extract_traffic_secret(&ks, SecretKind::ServerApplicationTrafficSecret);
        });
    }
}<|MERGE_RESOLUTION|>--- conflicted
+++ resolved
@@ -901,14 +901,9 @@
 #[cfg(test)]
 #[macro_rules_attribute::apply(test_for_each_provider)]
 mod tests {
-    use core::fmt::Debug;
-<<<<<<< HEAD
     use alloc::vec;
     use alloc::vec::Vec;
-=======
-    use std::prelude::v1::*;
-    use std::vec;
->>>>>>> 00da0e70
+    use core::fmt::Debug;
 
     use super::provider::ring_like::aead;
     use super::provider::tls13::{
