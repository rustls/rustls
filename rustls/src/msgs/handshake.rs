--- conflicted
+++ resolved
@@ -571,16 +571,13 @@
     CertificateCompressionAlgorithms(Vec<CertificateCompressionAlgorithm>),
     EncryptedClientHello(EncryptedClientHello),
     EncryptedClientHelloOuterExtensions(Vec<ExtensionType>),
-<<<<<<< HEAD
     ReservedGrease(),
     SignedCertificateTimestamp(),
     DelegatedCredentials(PayloadU16),
     RecordSizeLimit(u16),
     ApplicationSettings(PayloadU16),
     RenegotiationInfo(PayloadU8),
-=======
     AuthorityNames(Vec<DistinguishedName>),
->>>>>>> d1bd2c86
     Unknown(UnknownExtension),
 }
 
@@ -610,16 +607,13 @@
             Self::EncryptedClientHelloOuterExtensions(_) => {
                 ExtensionType::EncryptedClientHelloOuterExtensions
             }
-<<<<<<< HEAD
             Self::ReservedGrease() => ExtensionType::ReservedGrease,
             Self::DelegatedCredentials(_) => ExtensionType::DelegatedCredentials,
             Self::RecordSizeLimit(_) => ExtensionType::RecordSizeLimit,
             Self::SignedCertificateTimestamp() => ExtensionType::SignedCertificateTimestamp,
             Self::ApplicationSettings(_) => ExtensionType::ApplicationSettings,
             Self::RenegotiationInfo(_) => ExtensionType::RenegotiationInfo,
-=======
             Self::AuthorityNames(_) => ExtensionType::CertificateAuthorities,
->>>>>>> d1bd2c86
             Self::Unknown(ref r) => r.typ,
         }
     }
@@ -654,16 +648,13 @@
             Self::CertificateCompressionAlgorithms(ref r) => r.encode(nested.buf),
             Self::EncryptedClientHello(ref r) => r.encode(nested.buf),
             Self::EncryptedClientHelloOuterExtensions(ref r) => r.encode(nested.buf),
-<<<<<<< HEAD
             Self::ReservedGrease() => {},
             Self::SignedCertificateTimestamp() => {},
             Self::DelegatedCredentials(ref r) => r.encode(nested.buf),
             Self::RecordSizeLimit(ref r) => r.encode(nested.buf),
             Self::ApplicationSettings(ref r) => r.encode(nested.buf),
             Self::RenegotiationInfo(ref r) => r.encode(nested.buf),
-=======
             Self::AuthorityNames(ref r) => r.encode(nested.buf),
->>>>>>> d1bd2c86
             Self::Unknown(ref r) => r.encode(nested.buf),
         }
     }
