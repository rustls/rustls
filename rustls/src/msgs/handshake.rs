--- conflicted
+++ resolved
@@ -215,13 +215,8 @@
 
 #[derive(Clone, Debug)]
 pub(crate) enum ServerNamePayload {
-<<<<<<< HEAD
-    HostName(DnsName),
+    HostName(DnsName<'static>),
     Unknown(Payload<'static>),
-=======
-    HostName(DnsName<'static>),
-    Unknown(Payload),
->>>>>>> 078f0333
 }
 
 impl ServerNamePayload {
