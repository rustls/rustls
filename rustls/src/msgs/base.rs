use alloc::vec::Vec;
use core::fmt;
use core::marker::PhantomData;

use pki_types::CertificateDer;
use zeroize::Zeroize;

use crate::error::InvalidMessage;
use crate::msgs::codec;
use crate::msgs::codec::{Codec, Reader};

/// An externally length'd payload
#[derive(Clone, Eq, PartialEq)]
pub enum Payload<'a> {
    Borrowed(&'a [u8]),
    Owned(Vec<u8>),
}

impl<'a> Codec<'a> for Payload<'a> {
    fn encode(&self, bytes: &mut Vec<u8>) {
        bytes.extend_from_slice(self.bytes());
    }

    fn read(r: &mut Reader<'a>) -> Result<Self, InvalidMessage> {
        Ok(Self::read(r))
    }
}

impl<'a> Payload<'a> {
    pub fn bytes(&self) -> &[u8] {
        match self {
            Self::Borrowed(bytes) => bytes,
            Self::Owned(bytes) => bytes,
        }
    }

    pub fn into_owned(self) -> Payload<'static> {
        Payload::Owned(self.into_vec())
    }

    pub fn into_vec(self) -> Vec<u8> {
        match self {
            Self::Borrowed(bytes) => bytes.to_vec(),
            Self::Owned(bytes) => bytes,
        }
    }

    pub fn read(r: &mut Reader<'a>) -> Self {
        Self::Borrowed(r.rest())
    }
}

impl Payload<'static> {
    pub fn new(bytes: impl Into<Vec<u8>>) -> Self {
        Self::Owned(bytes.into())
    }

    pub fn empty() -> Self {
        Self::Borrowed(&[])
    }
}

impl<'a> Codec<'a> for CertificateDer<'a> {
    fn encode(&self, bytes: &mut Vec<u8>) {
        codec::u24(self.as_ref().len() as u32).encode(bytes);
        bytes.extend(self.as_ref());
    }

    fn read(r: &mut Reader<'a>) -> Result<Self, InvalidMessage> {
        let len = codec::u24::read(r)?.0 as usize;
        let mut sub = r.sub(len)?;
        let body = sub.rest();
        Ok(Self::from(body))
    }
}

impl fmt::Debug for Payload<'_> {
    fn fmt(&self, f: &mut fmt::Formatter<'_>) -> fmt::Result {
        hex(f, self.bytes())
    }
}

/// An arbitrary, unknown-content, u24-length-prefixed payload
#[derive(Clone, Eq, PartialEq)]
pub(crate) struct PayloadU24<'a>(pub(crate) Payload<'a>);

impl PayloadU24<'_> {
    pub(crate) fn into_owned(self) -> PayloadU24<'static> {
        PayloadU24(self.0.into_owned())
    }
}

impl<'a> Codec<'a> for PayloadU24<'a> {
    fn encode(&self, bytes: &mut Vec<u8>) {
        let inner = self.0.bytes();
        codec::u24(inner.len() as u32).encode(bytes);
        bytes.extend_from_slice(inner);
    }

    fn read(r: &mut Reader<'a>) -> Result<Self, InvalidMessage> {
        let len = codec::u24::read(r)?.0 as usize;
        let mut sub = r.sub(len)?;
        Ok(Self(Payload::read(&mut sub)))
    }
}

impl fmt::Debug for PayloadU24<'_> {
    fn fmt(&self, f: &mut fmt::Formatter<'_>) -> fmt::Result {
        self.0.fmt(f)
    }
}

/// An arbitrary, unknown-content, u16-length-prefixed payload
///
/// The `C` type parameter controls whether decoded values may
/// be empty.
#[derive(Clone, Eq, PartialEq)]
pub struct PayloadU16<C: Cardinality = MaybeEmpty>(pub(crate) Vec<u8>, PhantomData<C>);

impl<C: Cardinality> PayloadU16<C> {
    pub fn new(bytes: Vec<u8>) -> Self {
        debug_assert!(bytes.len() >= C::MIN);
        Self(bytes, PhantomData)
    }
}

impl PayloadU16<MaybeEmpty> {
    pub(crate) fn empty() -> Self {
        Self::new(Vec::new())
    }
}

impl<C: Cardinality> Codec<'_> for PayloadU16<C> {
    fn encode(&self, bytes: &mut Vec<u8>) {
        debug_assert!(self.0.len() >= C::MIN);
        (self.0.len() as u16).encode(bytes);
        bytes.extend_from_slice(&self.0);
    }

    fn read(r: &mut Reader<'_>) -> Result<Self, InvalidMessage> {
        let len = u16::read(r)? as usize;
        if len < C::MIN {
            return Err(InvalidMessage::IllegalEmptyValue);
        }
        let mut sub = r.sub(len)?;
        let body = sub.rest().to_vec();
        Ok(Self(body, PhantomData))
    }
}

<<<<<<< HEAD
impl Zeroize for PayloadU16 {
    fn zeroize(&mut self) {
        self.0.zeroize();
    }
}

impl fmt::Debug for PayloadU16 {
=======
impl<C: Cardinality> fmt::Debug for PayloadU16<C> {
>>>>>>> 70ed532b
    fn fmt(&self, f: &mut fmt::Formatter<'_>) -> fmt::Result {
        hex(f, &self.0)
    }
}

/// An arbitrary, unknown-content, u8-length-prefixed payload
///
/// `C` controls the minimum length accepted when decoding.
#[derive(Clone, Eq, PartialEq)]
pub struct PayloadU8<C: Cardinality = MaybeEmpty>(pub(crate) Vec<u8>, PhantomData<C>);

impl<C: Cardinality> PayloadU8<C> {
    pub(crate) fn encode_slice(slice: &[u8], bytes: &mut Vec<u8>) {
        (slice.len() as u8).encode(bytes);
        bytes.extend_from_slice(slice);
    }

    pub(crate) fn new(bytes: Vec<u8>) -> Self {
        debug_assert!(bytes.len() >= C::MIN);
        Self(bytes, PhantomData)
    }
}

impl PayloadU8<MaybeEmpty> {
    pub(crate) fn empty() -> Self {
        Self(Vec::new(), PhantomData)
    }
}

impl<C: Cardinality> Codec<'_> for PayloadU8<C> {
    fn encode(&self, bytes: &mut Vec<u8>) {
        debug_assert!(self.0.len() >= C::MIN);
        (self.0.len() as u8).encode(bytes);
        bytes.extend_from_slice(&self.0);
    }

    fn read(r: &mut Reader<'_>) -> Result<Self, InvalidMessage> {
        let len = u8::read(r)? as usize;
        if len < C::MIN {
            return Err(InvalidMessage::IllegalEmptyValue);
        }
        let mut sub = r.sub(len)?;
        let body = sub.rest().to_vec();
        Ok(Self(body, PhantomData))
    }
}

impl<C: Cardinality> Zeroize for PayloadU8<C> {
    fn zeroize(&mut self) {
        self.0.zeroize();
    }
}

impl<C: Cardinality> fmt::Debug for PayloadU8<C> {
    fn fmt(&self, f: &mut fmt::Formatter<'_>) -> fmt::Result {
        hex(f, &self.0)
    }
}

pub trait Cardinality: Clone + Eq + PartialEq {
    const MIN: usize;
}

#[derive(Clone, Eq, PartialEq)]
pub struct MaybeEmpty;

impl Cardinality for MaybeEmpty {
    const MIN: usize = 0;
}

#[derive(Clone, Eq, PartialEq)]
pub struct NonEmpty;

impl Cardinality for NonEmpty {
    const MIN: usize = 1;
}

// Format an iterator of u8 into a hex string
pub(super) fn hex<'a>(
    f: &mut fmt::Formatter<'_>,
    payload: impl IntoIterator<Item = &'a u8>,
) -> fmt::Result {
    for b in payload {
        write!(f, "{:02x}", b)?;
    }
    Ok(())
}<|MERGE_RESOLUTION|>--- conflicted
+++ resolved
@@ -148,7 +148,6 @@
     }
 }
 
-<<<<<<< HEAD
 impl Zeroize for PayloadU16 {
     fn zeroize(&mut self) {
         self.0.zeroize();
@@ -156,9 +155,6 @@
 }
 
 impl fmt::Debug for PayloadU16 {
-=======
-impl<C: Cardinality> fmt::Debug for PayloadU16<C> {
->>>>>>> 70ed532b
     fn fmt(&self, f: &mut fmt::Formatter<'_>) -> fmt::Result {
         hex(f, &self.0)
     }
