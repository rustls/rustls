use crate::anchors;
use crate::error::TLSError;
use crate::key;
use crate::keylog::{KeyLog, NoKeyLog};
#[cfg(feature = "logging")]
use crate::log::trace;
use crate::msgs::enums::CipherSuite;
use crate::msgs::enums::SignatureScheme;
use crate::msgs::enums::{AlertDescription, HandshakeType};
use crate::msgs::enums::{ContentType, ProtocolVersion};
use crate::msgs::handshake::{CertificatePayload, ECHConfig};
use crate::msgs::handshake::ClientExtension;
use crate::msgs::message::Message;
use crate::session::{MiddleboxCCS, Session, SessionCommon};
use crate::sign;
use crate::suites::{SupportedCipherSuite, ALL_CIPHERSUITES};
use crate::kx::{SupportedKxGroup, ALL_KX_GROUPS};
use crate::verify;

use std::fmt;
use std::io::{self, IoSlice};
use std::mem;
use std::sync::Arc;

use sct;
use webpki;

#[macro_use]
mod hs;
mod common;
pub mod handy;
mod tls12;
mod tls13;

/// A trait for the ability to store client session data.
/// The keys and values are opaque.
///
/// Both the keys and values should be treated as
/// **highly sensitive data**, containing enough key material
/// to break all security of the corresponding session.
///
/// `put` is a mutating operation; this isn't expressed
/// in the type system to allow implementations freedom in
/// how to achieve interior mutability.  `Mutex` is a common
/// choice.
pub trait StoresClientSessions: Send + Sync {
    /// Stores a new `value` for `key`.  Returns `true`
    /// if the value was stored.
    fn put(&self, key: Vec<u8>, value: Vec<u8>) -> bool;

    /// Returns the latest value for `key`.  Returns `None`
    /// if there's no such value.
    fn get(&self, key: &[u8]) -> Option<Vec<u8>>;
}

/// A trait for the ability to choose a certificate chain and
/// private key for the purposes of client authentication.
pub trait ResolvesClientCert: Send + Sync {
    /// With the server-supplied acceptable issuers in `acceptable_issuers`,
    /// the server's supported signature schemes in `sigschemes`,
    /// return a certificate chain and signing key to authenticate.
    ///
    /// `acceptable_issuers` is undecoded and unverified by the rustls
    /// library, but it should be expected to contain a DER encodings
    /// of X501 NAMEs.
    ///
    /// Return None to continue the handshake without any client
    /// authentication.  The server may reject the handshake later
    /// if it requires authentication.
    fn resolve(
        &self,
        acceptable_issuers: &[&[u8]],
        sigschemes: &[SignatureScheme],
    ) -> Option<sign::CertifiedKey>;

    /// Return true if any certificates at all are available.
    fn has_certs(&self) -> bool;
}

/// Common configuration for (typically) all connections made by
/// a program.
///
/// Making one of these can be expensive, and should be
/// once per process rather than once per connection.
#[derive(Clone)]
pub struct ClientConfig {
    /// List of ciphersuites, in preference order.
    pub ciphersuites: Vec<&'static SupportedCipherSuite>,

    /// List of supported key exchange algorithms, in preference order -- the
    /// first elemnt is the highest priority.
    ///
    /// The first element in this list is the _default key share algorithm_,
    /// and in TLS1.3 a key share for it is sent in the client hello.
    pub kx_groups: Vec<&'static SupportedKxGroup>,

    /// Collection of root certificates.
    pub root_store: anchors::RootCertStore,

    /// Which ALPN protocols we include in our client hello.
    /// If empty, no ALPN extension is sent.
    pub alpn_protocols: Vec<Vec<u8>>,

    /// How we store session data or tickets.
    pub session_persistence: Arc<dyn StoresClientSessions>,

    /// Our MTU.  If None, we don't limit TLS message sizes.
    pub mtu: Option<usize>,

    /// How to decide what client auth certificate/keys to use.
    pub client_auth_cert_resolver: Arc<dyn ResolvesClientCert>,

    /// Whether to support RFC5077 tickets.  You must provide a working
    /// `session_persistence` member for this to have any meaningful
    /// effect.
    ///
    /// The default is true.
    pub enable_tickets: bool,

    /// Supported versions, in no particular order.  The default
    /// is all supported versions.
    pub versions: Vec<ProtocolVersion>,

    /// Collection of certificate transparency logs.
    /// If this collection is empty, then certificate transparency
    /// checking is disabled.
    pub ct_logs: Option<&'static [&'static sct::Log<'static>]>,

    /// Whether to send the Server Name Indication (SNI) extension
    /// during the client handshake.
    ///
    /// The default is true.
    pub enable_sni: bool,

    /// How to verify the server certificate chain.
    verifier: Arc<dyn verify::ServerCertVerifier>,

    /// How to output key material for debugging.  The default
    /// does nothing.
    pub key_log: Arc<dyn KeyLog>,

    /// Whether to send data on the first flight ("early data") in
    /// TLS 1.3 handshakes.
    ///
    /// The default is false.
    pub enable_early_data: bool,
}

impl Default for ClientConfig {
    fn default() -> Self {
        Self::new()
    }
}

impl ClientConfig {
    /// Make a `ClientConfig` with a default set of ciphersuites,
    /// no root certificates, no ALPN protocols, and no client auth.
    ///
    /// The default session persistence provider stores up to 32
    /// items in memory.
    pub fn new() -> ClientConfig {
        ClientConfig::with_ciphersuites(&ALL_CIPHERSUITES)
    }

    /// Make a `ClientConfig` with a custom set of ciphersuites,
    /// no root certificates, no ALPN protocols, and no client auth.
    ///
    /// The default session persistence provider stores up to 32
    /// items in memory.
    pub fn with_ciphersuites(ciphersuites: &[&'static SupportedCipherSuite]) -> ClientConfig {
        ClientConfig {
            ciphersuites: ciphersuites.to_vec(),
            kx_groups: ALL_KX_GROUPS.to_vec(),
            root_store: anchors::RootCertStore::empty(),
            alpn_protocols: Vec::new(),
            session_persistence: handy::ClientSessionMemoryCache::new(32),
            mtu: None,
            client_auth_cert_resolver: Arc::new(handy::FailResolveClientCert {}),
            enable_tickets: true,
            versions: vec![ProtocolVersion::TLSv1_3, ProtocolVersion::TLSv1_2],
            ct_logs: None,
            enable_sni: true,
            verifier: Arc::new(verify::WebPKIVerifier),
            key_log: Arc::new(NoKeyLog {}),
            enable_early_data: false,
        }
    }

    #[doc(hidden)]
    /// We support a given TLS version if it's quoted in the configured
    /// versions *and* at least one ciphersuite for this version is
    /// also configured.
    pub fn supports_version(&self, v: ProtocolVersion) -> bool {
        self.versions.contains(&v)
            && self
                .ciphersuites
                .iter()
                .any(|cs| cs.usable_for_version(v))
    }

    #[doc(hidden)]
    pub fn get_verifier(&self) -> &dyn verify::ServerCertVerifier {
        self.verifier.as_ref()
    }

    /// Set the ALPN protocol list to the given protocol names.
    /// Overwrites any existing configured protocols.
    /// The first element in the `protocols` list is the most
    /// preferred, the last is the least preferred.
    pub fn set_protocols(&mut self, protocols: &[Vec<u8>]) {
        self.alpn_protocols.clear();
        self.alpn_protocols
            .extend_from_slice(protocols);
    }

    /// Sets persistence layer to `persist`.
    pub fn set_persistence(&mut self, persist: Arc<dyn StoresClientSessions>) {
        self.session_persistence = persist;
    }

    /// Sets MTU to `mtu`.  If None, the default is used.
    /// If Some(x) then x must be greater than 5 bytes.
    pub fn set_mtu(&mut self, mtu: &Option<usize>) {
        // Internally our MTU relates to fragment size, and does
        // not include the TLS header overhead.
        //
        // Externally the MTU is the whole packet size.  The difference
        // is PACKET_OVERHEAD.
        if let Some(x) = *mtu {
            use crate::msgs::fragmenter;
            debug_assert!(x > fragmenter::PACKET_OVERHEAD);
            self.mtu = Some(x - fragmenter::PACKET_OVERHEAD);
        } else {
            self.mtu = None;
        }
    }

    /// Sets a single client authentication certificate and private key.
    /// This is blindly used for all servers that ask for client auth.
    ///
    /// `cert_chain` is a vector of DER-encoded certificates,
    /// `key_der` is a DER-encoded RSA or ECDSA private key.
    pub fn set_single_client_cert(
        &mut self,
        cert_chain: Vec<key::Certificate>,
        key_der: key::PrivateKey,
    ) -> Result<(), TLSError> {
        let resolver = handy::AlwaysResolvesClientCert::new(cert_chain, &key_der)?;
        self.client_auth_cert_resolver = Arc::new(resolver);
        Ok(())
    }

    /// Access configuration options whose use is dangerous and requires
    /// extra care.
    #[cfg(feature = "dangerous_configuration")]
    pub fn dangerous(&mut self) -> danger::DangerousClientConfig {
        danger::DangerousClientConfig { cfg: self }
    }
}

/// Container for unsafe APIs
#[cfg(feature = "dangerous_configuration")]
pub mod danger {
    use std::sync::Arc;

    use super::verify::ServerCertVerifier;
    use super::ClientConfig;

    /// Accessor for dangerous configuration options.
    pub struct DangerousClientConfig<'a> {
        /// The underlying ClientConfig
        pub cfg: &'a mut ClientConfig,
    }

    impl<'a> DangerousClientConfig<'a> {
        /// Overrides the default `ServerCertVerifier` with something else.
        pub fn set_certificate_verifier(&mut self, verifier: Arc<dyn ServerCertVerifier>) {
            self.cfg.verifier = verifier;
        }
    }
}

#[derive(Debug, PartialEq)]
enum EarlyDataState {
    Disabled,
    Ready,
    Accepted,
    AcceptedFinished,
    Rejected,
}

pub struct EarlyData {
    state: EarlyDataState,
    left: usize,
}

impl EarlyData {
    fn new() -> EarlyData {
        EarlyData {
            left: 0,
            state: EarlyDataState::Disabled,
        }
    }

    fn is_enabled(&self) -> bool {
        match self.state {
            EarlyDataState::Ready | EarlyDataState::Accepted => true,
            _ => false,
        }
    }

    fn is_accepted(&self) -> bool {
        match self.state {
            EarlyDataState::Accepted | EarlyDataState::AcceptedFinished => true,
            _ => false,
        }
    }

    fn enable(&mut self, max_data: usize) {
        assert_eq!(self.state, EarlyDataState::Disabled);
        self.state = EarlyDataState::Ready;
        self.left = max_data;
    }

    fn rejected(&mut self) {
        trace!("EarlyData rejected");
        self.state = EarlyDataState::Rejected;
    }

    fn accepted(&mut self) {
        trace!("EarlyData accepted");
        assert_eq!(self.state, EarlyDataState::Ready);
        self.state = EarlyDataState::Accepted;
    }

    fn finished(&mut self) {
        trace!("EarlyData finished");
        self.state = match self.state {
            EarlyDataState::Accepted => EarlyDataState::AcceptedFinished,
            _ => panic!("bad EarlyData state"),
        }
    }

    fn check_write(&mut self, sz: usize) -> io::Result<usize> {
        match self.state {
            EarlyDataState::Disabled => unreachable!(),
            EarlyDataState::Ready | EarlyDataState::Accepted => {
                let take = if self.left < sz {
                    mem::replace(&mut self.left, 0)
                } else {
                    self.left -= sz;
                    sz
                };

                Ok(take)
            }
            EarlyDataState::Rejected | EarlyDataState::AcceptedFinished => {
                Err(io::Error::from(io::ErrorKind::InvalidInput))
            }
        }
    }

    fn bytes_left(&self) -> usize {
        self.left
    }
}

/// Stub that implements io::Write and dispatches to `write_early_data`.
pub struct WriteEarlyData<'a> {
    sess: &'a mut ClientSessionImpl,
}

impl<'a> WriteEarlyData<'a> {
    fn new(sess: &'a mut ClientSessionImpl) -> WriteEarlyData<'a> {
        WriteEarlyData { sess }
    }

    /// How many bytes you may send.  Writes will become short
    /// once this reaches zero.
    pub fn bytes_left(&self) -> usize {
        self.sess.early_data.bytes_left()
    }
}

impl<'a> io::Write for WriteEarlyData<'a> {
    fn write(&mut self, buf: &[u8]) -> io::Result<usize> {
        self.sess.write_early_data(buf)
    }

    fn flush(&mut self) -> io::Result<()> {
        Ok(())
    }
}

pub struct ClientSessionImpl {
    pub config: Arc<ClientConfig>,
    pub alpn_protocol: Option<Vec<u8>>,
    pub common: SessionCommon,
    pub error: Option<TLSError>,
    pub state: Option<hs::NextState>,
    pub server_cert_chain: CertificatePayload,
    pub early_data: EarlyData,
    pub resumption_ciphersuite: Option<&'static SupportedCipherSuite>,
}

impl fmt::Debug for ClientSessionImpl {
    fn fmt(&self, f: &mut fmt::Formatter) -> fmt::Result {
        f.debug_struct("ClientSessionImpl")
            .finish()
    }
}

impl ClientSessionImpl {
    pub fn new(config: &Arc<ClientConfig>) -> ClientSessionImpl {
        ClientSessionImpl {
            config: config.clone(),
            alpn_protocol: None,
            common: SessionCommon::new(config.mtu, true),
            error: None,
            state: None,
            server_cert_chain: Vec::new(),
            early_data: EarlyData::new(),
            resumption_ciphersuite: None,
        }
    }

<<<<<<< HEAD
    pub fn start_handshake<T: 'static + HelloData + Send + Sync>(&mut self, hello_data: T) {
        self.state = Some(hs::start_handshake(self, hello_data));
=======
    pub fn start_handshake(&mut self, hostname: webpki::DNSName, extra_exts: Vec<ClientExtension>) -> Result<(), TLSError> {
        self.state = Some(hs::start_handshake(self, hostname, extra_exts)?);
        Ok(())
>>>>>>> 15266ca2
    }

    pub fn get_cipher_suites(&self) -> Vec<CipherSuite> {
        let mut ret = Vec::new();

        for cs in &self.config.ciphersuites {
            ret.push(cs.suite);
        }

        // We don't do renegotiation at all, in fact.
        ret.push(CipherSuite::TLS_EMPTY_RENEGOTIATION_INFO_SCSV);

        ret
    }

    pub fn find_cipher_suite(&self, suite: CipherSuite) -> Option<&'static SupportedCipherSuite> {
        self.config.ciphersuites.iter().copied().find(|&scs| scs.suite == suite)
    }

    pub fn wants_read(&self) -> bool {
        // We want to read more data all the time, except when we
        // have unprocessed plaintext.  This provides back-pressure
        // to the TCP buffers.
        //
        // This also covers the handshake case, because we don't have
        // readable plaintext before handshake has completed.
        !self.common.has_readable_plaintext()
    }

    pub fn wants_write(&self) -> bool {
        !self.common.sendable_tls.is_empty()
    }

    pub fn is_handshaking(&self) -> bool {
        !self.common.traffic
    }

    pub fn set_buffer_limit(&mut self, len: usize) {
        self.common.set_buffer_limit(len)
    }

    pub fn process_msg(&mut self, mut msg: Message) -> Result<(), TLSError> {
        // TLS1.3: drop CCS at any time during handshaking
        if let MiddleboxCCS::Drop = self.common.filter_tls13_ccs(&msg)? {
            trace!("Dropping CCS");
            return Ok(());
        }

        // Decrypt if demanded by current state.
        if self.common.record_layer.is_decrypting() {
            let dm = self.common.decrypt_incoming(msg)?;
            msg = dm;
        }

        // For handshake messages, we need to join them before parsing
        // and processing.
        if self
            .common
            .handshake_joiner
            .want_message(&msg)
        {
            self.common
                .handshake_joiner
                .take_message(msg)
                .ok_or_else(|| {
                    self.common
                        .send_fatal_alert(AlertDescription::DecodeError);
                    TLSError::CorruptMessagePayload(ContentType::Handshake)
                })?;
            return self.process_new_handshake_messages();
        }

        // Now we can fully parse the message payload.
        if !msg.decode_payload() {
            return Err(TLSError::CorruptMessagePayload(msg.typ));
        }

        // For alerts, we have separate logic.
        if msg.is_content_type(ContentType::Alert) {
            return self.common.process_alert(msg);
        }

        self.process_main_protocol(msg)
    }

    pub fn process_new_handshake_messages(&mut self) -> Result<(), TLSError> {
        while let Some(msg) = self
            .common
            .handshake_joiner
            .frames
            .pop_front()
        {
            self.process_main_protocol(msg)?;
        }

        Ok(())
    }

    fn reject_renegotiation_attempt(&mut self) -> Result<(), TLSError> {
        self.common
            .send_warning_alert(AlertDescription::NoRenegotiation);
        Ok(())
    }

    fn queue_unexpected_alert(&mut self) {
        self.common
            .send_fatal_alert(AlertDescription::UnexpectedMessage);
    }

    fn maybe_send_unexpected_alert(&mut self, rc: hs::NextStateOrError) -> hs::NextStateOrError {
        match rc {
            Err(TLSError::InappropriateMessage { .. })
            | Err(TLSError::InappropriateHandshakeMessage { .. }) => {
                self.queue_unexpected_alert();
            }
            _ => {}
        };
        rc
    }

    /// Process `msg`.  First, we get the current state.  Then we ask what messages
    /// that state expects, enforced via `check_message`.  Finally, we ask the handler
    /// to handle the message.
    fn process_main_protocol(&mut self, msg: Message) -> Result<(), TLSError> {
        // For TLS1.2, outside of the handshake, send rejection alerts for
        // renegotiation requests.  These can occur any time.
        if msg.is_handshake_type(HandshakeType::HelloRequest)
            && !self.common.is_tls13()
            && !self.is_handshaking()
        {
            return self.reject_renegotiation_attempt();
        }

        let state = self.state.take().unwrap();
        let maybe_next_state = state.handle(self, msg);
        let next_state = self.maybe_send_unexpected_alert(maybe_next_state)?;
        self.state = Some(next_state);

        Ok(())
    }

    pub fn process_new_packets(&mut self) -> Result<(), TLSError> {
        if let Some(ref err) = self.error {
            return Err(err.clone());
        }

        if self.common.message_deframer.desynced {
            return Err(TLSError::CorruptMessage);
        }

        while let Some(msg) = self
            .common
            .message_deframer
            .frames
            .pop_front()
        {
            match self.process_msg(msg) {
                Ok(_) => {}
                Err(err) => {
                    self.error = Some(err.clone());
                    return Err(err);
                }
            }
        }

        Ok(())
    }

    pub fn get_peer_certificates(&self) -> Option<Vec<key::Certificate>> {
        if self.server_cert_chain.is_empty() {
            return None;
        }

        Some(
            self.server_cert_chain
                .iter()
                .cloned()
                .collect(),
        )
    }

    pub fn get_alpn_protocol(&self) -> Option<&[u8]> {
        self.alpn_protocol
            .as_ref()
            .map(AsRef::as_ref)
    }

    pub fn get_protocol_version(&self) -> Option<ProtocolVersion> {
        self.common.negotiated_version
    }

    pub fn get_negotiated_ciphersuite(&self) -> Option<&'static SupportedCipherSuite> {
        self.common.get_suite()
    }

    pub fn write_early_data(&mut self, data: &[u8]) -> io::Result<usize> {
        self.early_data
            .check_write(data.len())
            .and_then(|sz| {
                Ok(self
                    .common
                    .send_early_plaintext(&data[..sz]))
            })
    }

    fn export_keying_material(
        &self,
        output: &mut [u8],
        label: &[u8],
        context: Option<&[u8]>,
    ) -> Result<(), TLSError> {
        self.state
            .as_ref()
            .ok_or_else(|| TLSError::HandshakeNotComplete)
            .and_then(|st| st.export_keying_material(output, label, context))
    }

    fn send_some_plaintext(&mut self, buf: &[u8]) -> usize {
        let mut st = self.state.take();
        st.as_mut()
            .map(|st| st.perhaps_write_key_update(self));
        self.state = st;

        self.common.send_some_plaintext(buf)
    }
}

pub trait HelloData {
    fn get_extra_exts(&self) -> &Vec<ClientExtension>;
    fn push_extra_ext(&mut self, ext: ClientExtension);
    fn get_hostname(&self) -> webpki::DNSNameRef;
    fn get_ech_config(&self) -> Option<&ECHConfig>;
    fn get_outer_exts(&self) -> Option<&Vec<ClientExtension>>;
}

pub struct Host {
    hostname: webpki::DNSName,
    extra_exts: Vec<ClientExtension>,
}

impl Host {
    pub(crate) fn new(hostname: webpki::DNSNameRef) -> Host {
        Host {
            hostname: hostname.into(),
            extra_exts: vec![],
        }
    }
}

impl HelloData for Host {
    fn get_extra_exts(&self) -> &Vec<ClientExtension> {
        &self.extra_exts
    }

    fn push_extra_ext(&mut self, ext: ClientExtension) {
        self.extra_exts.push(ext);
    }

    fn get_hostname(&self) -> webpki::DNSNameRef {
        self.hostname.as_ref()
    }

    fn get_ech_config(&self) -> Option<&ECHConfig> {
        None
    }

    fn get_outer_exts(&self) -> Option<&Vec<ClientExtension>> {
        None
    }
}

pub struct EncryptedHost {
    hostname: webpki::DNSName,
    ech_config: ECHConfig,
    pub extra_exts: Vec<ClientExtension>,
    pub extra_outer_exts: Vec<ClientExtension>,
}

impl EncryptedHost {
    #[allow(dead_code)]
    fn new(hostname: webpki::DNSNameRef, ech_config: ECHConfig) -> EncryptedHost {
        EncryptedHost {
            hostname: hostname.into(),
            ech_config,
            extra_exts: vec![],
            extra_outer_exts: vec![],
        }
    }
}

impl HelloData for EncryptedHost {
    fn get_extra_exts(&self) -> &Vec<ClientExtension> {
        &self.extra_exts
    }

    fn push_extra_ext(&mut self, ext: ClientExtension) {
        self.extra_exts.push(ext);
    }

    fn get_hostname(&self) -> webpki::DNSNameRef {
        self.hostname.as_ref()
    }

    fn get_ech_config(&self) -> Option<&ECHConfig> {
        Some(&self.ech_config)
    }

    fn get_outer_exts(&self) -> Option<&Vec<ClientExtension>> {
        Some(&self.extra_outer_exts)
    }
}

pub enum ClientPeerData /* or something */ {
    Host(Host),
    EncryptedHost(EncryptedHost),
    // space for IpAddress(std::net::IpAddr) in the future
}

impl From<webpki::DNSNameRef<'_>> for ClientPeerData {
    fn from(hostname: webpki::DNSNameRef) -> ClientPeerData {
        ClientPeerData::Host(Host {
            hostname: hostname.into(),
            extra_exts: vec![]
        })
    }
}

/// This represents a single TLS client session.
#[derive(Debug)]
pub struct ClientSession {
    // We use the pimpl idiom to hide unimportant details.
    pub(crate) imp: ClientSessionImpl,
}

impl ClientSession {
    /// Make a new ClientSession.  `config` controls how
    /// we behave in the TLS protocol, `hostname` is the
    /// hostname of who we want to talk to.
<<<<<<< HEAD
    pub fn new(config: &Arc<ClientConfig>, hostname: webpki::DNSNameRef) -> ClientSession {
        ClientSession::from_peer_data(config, hostname.into())
    }

    /// Make a new ClientSession.  `config` controls how
    /// we behave in the TLS protocol, `peer_data` is the
    /// contains the data needed for the ClientHello message.
    pub fn from_peer_data(config: &Arc<ClientConfig>, peer_data: ClientPeerData) -> ClientSession {
        let mut imp = ClientSessionImpl::new(config);
        match peer_data {
            ClientPeerData::Host(host) => imp.start_handshake(host),
            ClientPeerData::EncryptedHost(host) => imp.start_handshake(host),
        };

        ClientSession { imp }
=======
    pub fn new(config: &Arc<ClientConfig>, hostname: webpki::DNSNameRef) -> Result<ClientSession, TLSError> {
        let mut imp = ClientSessionImpl::new(config);
        imp.start_handshake(hostname.into(), vec![])?;
        Ok(ClientSession { imp })
>>>>>>> 15266ca2
    }

    /// Returns an `io::Write` implementer you can write bytes to
    /// to send TLS1.3 early data (a.k.a. "0-RTT data") to the server.
    ///
    /// This returns None in many circumstances when the capability to
    /// send early data is not available, including but not limited to:
    ///
    /// - The server hasn't been talked to previously.
    /// - The server does not support resumption.
    /// - The server does not support early data.
    /// - The resumption data for the server has expired.
    ///
    /// The server specifies a maximum amount of early data.  You can
    /// learn this limit through the returned object, and writes through
    /// it will process only this many bytes.
    ///
    /// The server can choose not to accept any sent early data --
    /// in this case the data is lost but the connection continues.  You
    /// can tell this happened using `is_early_data_accepted`.
    pub fn early_data(&mut self) -> Option<WriteEarlyData> {
        if self.imp.early_data.is_enabled() {
            Some(WriteEarlyData::new(&mut self.imp))
        } else {
            None
        }
    }

    /// Returns True if the server signalled it will process early data.
    ///
    /// If you sent early data and this returns false at the end of the
    /// handshake then the server will not process the data.  This
    /// is not an error, but you may wish to resend the data.
    pub fn is_early_data_accepted(&self) -> bool {
        self.imp.early_data.is_accepted()
    }
}

impl Session for ClientSession {
    fn read_tls(&mut self, rd: &mut dyn io::Read) -> io::Result<usize> {
        self.imp.common.read_tls(rd)
    }

    /// Writes TLS messages to `wr`.
    fn write_tls(&mut self, wr: &mut dyn io::Write) -> io::Result<usize> {
        self.imp.common.write_tls(wr)
    }

    fn process_new_packets(&mut self) -> Result<(), TLSError> {
        self.imp.process_new_packets()
    }

    fn wants_read(&self) -> bool {
        self.imp.wants_read()
    }

    fn wants_write(&self) -> bool {
        self.imp.wants_write()
    }

    fn is_handshaking(&self) -> bool {
        self.imp.is_handshaking()
    }

    fn set_buffer_limit(&mut self, len: usize) {
        self.imp.set_buffer_limit(len)
    }

    fn send_close_notify(&mut self) {
        self.imp.common.send_close_notify()
    }

    fn get_peer_certificates(&self) -> Option<Vec<key::Certificate>> {
        self.imp.get_peer_certificates()
    }

    fn get_alpn_protocol(&self) -> Option<&[u8]> {
        self.imp.get_alpn_protocol()
    }

    fn get_protocol_version(&self) -> Option<ProtocolVersion> {
        self.imp.get_protocol_version()
    }

    fn export_keying_material(
        &self,
        output: &mut [u8],
        label: &[u8],
        context: Option<&[u8]>,
    ) -> Result<(), TLSError> {
        self.imp
            .export_keying_material(output, label, context)
    }

    fn get_negotiated_ciphersuite(&self) -> Option<&'static SupportedCipherSuite> {
        self.imp
            .get_negotiated_ciphersuite()
            .or(self.imp.resumption_ciphersuite)
    }
}

impl io::Read for ClientSession {
    /// Obtain plaintext data received from the peer over this TLS connection.
    ///
    /// If the peer closes the TLS session cleanly, this fails with an error of
    /// kind ErrorKind::ConnectionAborted once all the pending data has been read.
    /// No further data can be received on that connection, so the underlying TCP
    /// connection should closed too.
    ///
    /// Note that support close notify varies in peer TLS libraries: many do not
    /// support it and uncleanly close the TCP connection (this might be
    /// vulnerable to truncation attacks depending on the application protocol).
    /// This means applications using rustls must both handle ErrorKind::ConnectionAborted
    /// from this function, *and* unexpected closure of the underlying TCP connection.
    fn read(&mut self, buf: &mut [u8]) -> io::Result<usize> {
        self.imp.common.read(buf)
    }
}

impl io::Write for ClientSession {
    /// Send the plaintext `buf` to the peer, encrypting
    /// and authenticating it.  Once this function succeeds
    /// you should call `write_tls` which will output the
    /// corresponding TLS records.
    ///
    /// This function buffers plaintext sent before the
    /// TLS handshake completes, and sends it as soon
    /// as it can.  This buffer is of *unlimited size* so
    /// writing much data before it can be sent will
    /// cause excess memory usage.
    fn write(&mut self, buf: &[u8]) -> io::Result<usize> {
        Ok(self.imp.send_some_plaintext(buf))
    }

    fn write_vectored(&mut self, bufs: &[IoSlice<'_>]) -> io::Result<usize> {
        let mut sz = 0;
        for buf in bufs {
            sz += self.imp.send_some_plaintext(buf);
        }
        Ok(sz)
    }

    fn flush(&mut self) -> io::Result<()> {
        self.imp.common.flush_plaintext();
        Ok(())
    }
}<|MERGE_RESOLUTION|>--- conflicted
+++ resolved
@@ -424,14 +424,9 @@
         }
     }
 
-<<<<<<< HEAD
-    pub fn start_handshake<T: 'static + HelloData + Send + Sync>(&mut self, hello_data: T) {
-        self.state = Some(hs::start_handshake(self, hello_data));
-=======
-    pub fn start_handshake(&mut self, hostname: webpki::DNSName, extra_exts: Vec<ClientExtension>) -> Result<(), TLSError> {
-        self.state = Some(hs::start_handshake(self, hostname, extra_exts)?);
+    pub fn start_handshake<T: 'static + HelloData + Send + Sync>(&mut self, hello_data: T) -> Result<(), TLSError> {
+        self.state = Some(hs::start_handshake(self, hello_data)?);
         Ok(())
->>>>>>> 15266ca2
     }
 
     pub fn get_cipher_suites(&self) -> Vec<CipherSuite> {
@@ -770,28 +765,21 @@
     /// Make a new ClientSession.  `config` controls how
     /// we behave in the TLS protocol, `hostname` is the
     /// hostname of who we want to talk to.
-<<<<<<< HEAD
-    pub fn new(config: &Arc<ClientConfig>, hostname: webpki::DNSNameRef) -> ClientSession {
+    pub fn new(config: &Arc<ClientConfig>, hostname: webpki::DNSNameRef) -> Result<ClientSession, TLSError> {
         ClientSession::from_peer_data(config, hostname.into())
     }
 
     /// Make a new ClientSession.  `config` controls how
     /// we behave in the TLS protocol, `peer_data` is the
     /// contains the data needed for the ClientHello message.
-    pub fn from_peer_data(config: &Arc<ClientConfig>, peer_data: ClientPeerData) -> ClientSession {
+    pub fn from_peer_data(config: &Arc<ClientConfig>, peer_data: ClientPeerData) -> Result<ClientSession, TLSError> {
         let mut imp = ClientSessionImpl::new(config);
         match peer_data {
-            ClientPeerData::Host(host) => imp.start_handshake(host),
-            ClientPeerData::EncryptedHost(host) => imp.start_handshake(host),
+            ClientPeerData::Host(host) => imp.start_handshake(host)?,
+            ClientPeerData::EncryptedHost(host) => imp.start_handshake(host)?,
         };
 
-        ClientSession { imp }
-=======
-    pub fn new(config: &Arc<ClientConfig>, hostname: webpki::DNSNameRef) -> Result<ClientSession, TLSError> {
-        let mut imp = ClientSessionImpl::new(config);
-        imp.start_handshake(hostname.into(), vec![])?;
         Ok(ClientSession { imp })
->>>>>>> 15266ca2
     }
 
     /// Returns an `io::Write` implementer you can write bytes to
