use crate::error::TlsError;
use crate::keylog::{KeyLog, NoKeyLog};
use crate::kx::{SupportedKxGroup, ALL_KX_GROUPS};
#[cfg(feature = "logging")]
use crate::log::trace;
use crate::msgs::enums::CipherSuite;
use crate::msgs::enums::ProtocolVersion;
use crate::msgs::enums::SignatureScheme;
use crate::msgs::enums::{AlertDescription, HandshakeType};
use crate::msgs::handshake::CertificatePayload;
use crate::msgs::handshake::ClientExtension;
use crate::msgs::message::Message;
use crate::session::{MessageType, Session, SessionCommon};
use crate::sign;
use crate::suites::SupportedCipherSuite;
use crate::verify;
use crate::{key, RootCertStore};

use std::fmt;
use std::io::{self, IoSlice};
use std::mem;
use std::sync::Arc;

#[macro_use]
mod hs;
mod common;
pub mod handy;
mod tls12;
mod tls13;

/// A trait for the ability to store client session data.
/// The keys and values are opaque.
///
/// Both the keys and values should be treated as
/// **highly sensitive data**, containing enough key material
/// to break all security of the corresponding session.
///
/// `put` is a mutating operation; this isn't expressed
/// in the type system to allow implementations freedom in
/// how to achieve interior mutability.  `Mutex` is a common
/// choice.
pub trait StoresClientSessions: Send + Sync {
    /// Stores a new `value` for `key`.  Returns `true`
    /// if the value was stored.
    fn put(&self, key: Vec<u8>, value: Vec<u8>) -> bool;

    /// Returns the latest value for `key`.  Returns `None`
    /// if there's no such value.
    fn get(&self, key: &[u8]) -> Option<Vec<u8>>;
}

/// A trait for the ability to choose a certificate chain and
/// private key for the purposes of client authentication.
pub trait ResolvesClientCert: Send + Sync {
    /// With the server-supplied acceptable issuers in `acceptable_issuers`,
    /// the server's supported signature schemes in `sigschemes`,
    /// return a certificate chain and signing key to authenticate.
    ///
    /// `acceptable_issuers` is undecoded and unverified by the rustls
    /// library, but it should be expected to contain a DER encodings
    /// of X501 NAMEs.
    ///
    /// Return None to continue the handshake without any client
    /// authentication.  The server may reject the handshake later
    /// if it requires authentication.
    fn resolve(
        &self,
        acceptable_issuers: &[&[u8]],
        sigschemes: &[SignatureScheme],
    ) -> Option<sign::CertifiedKey>;

    /// Return true if any certificates at all are available.
    fn has_certs(&self) -> bool;
}

/// Common configuration for (typically) all connections made by
/// a program.
///
/// Making one of these can be expensive, and should be
/// once per process rather than once per connection.
#[derive(Clone)]
pub struct ClientConfig {
    /// List of ciphersuites, in preference order.
    pub ciphersuites: Vec<&'static SupportedCipherSuite>,

    /// List of supported key exchange algorithms, in preference order -- the
    /// first elemnt is the highest priority.
    ///
    /// The first element in this list is the _default key share algorithm_,
    /// and in TLS1.3 a key share for it is sent in the client hello.
    pub kx_groups: Vec<&'static SupportedKxGroup>,

    /// Which ALPN protocols we include in our client hello.
    /// If empty, no ALPN extension is sent.
    pub alpn_protocols: Vec<Vec<u8>>,

    /// How we store session data or tickets.
    pub session_persistence: Arc<dyn StoresClientSessions>,

    /// Our MTU.  If None, we don't limit TLS message sizes.
    pub mtu: Option<usize>,

    /// How to decide what client auth certificate/keys to use.
    pub client_auth_cert_resolver: Arc<dyn ResolvesClientCert>,

    /// Whether to support RFC5077 tickets.  You must provide a working
    /// `session_persistence` member for this to have any meaningful
    /// effect.
    ///
    /// The default is true.
    pub enable_tickets: bool,

    /// Supported versions, in no particular order.  The default
    /// is all supported versions.
    pub versions: Vec<ProtocolVersion>,

    /// Whether to send the Server Name Indication (SNI) extension
    /// during the client handshake.
    ///
    /// The default is true.
    pub enable_sni: bool,

    /// How to verify the server certificate chain.
    verifier: Arc<dyn verify::ServerCertVerifier>,

    /// How to output key material for debugging.  The default
    /// does nothing.
    pub key_log: Arc<dyn KeyLog>,

    /// Whether to send data on the first flight ("early data") in
    /// TLS 1.3 handshakes.
    ///
    /// The default is false.
    pub enable_early_data: bool,
}

impl ClientConfig {
    /// Make a `ClientConfig`.
    ///
    /// The verifier will use the roots in `root_store` and CT logs (if any) in
    /// `ct_logs`.
    ///
    /// `ciphersuites` contains the list of cipher suites to enable. It should
    /// generally be `DEFAULT_CIPHERSUITES`.
    ///
    /// No ALPN protocols will be enabled, and client auth will be supported
    /// by default. The default session persistence provider stores up to 32
    /// items in memory.
    pub fn new(
        root_store: RootCertStore,
        ct_logs: &'static [&'static sct::Log],
        ciphersuites: &[&'static SupportedCipherSuite],
    ) -> Self {
        let verifier = verify::WebPkiVerifier::new(root_store, ct_logs);
        Self::new_(Arc::new(verifier), ciphersuites)
    }

    /// Make a `ClientConfig` with a custom certificate verifier.
    ///
    /// `verifier` is the certificate verifier to use.
    ///
    /// `ciphersuites` contains the list of cipher suites to enable. It should
    /// generally be `DEFAULT_CIPHERSUITES`.
    ///
    /// No ALPN protocols will be enabled, and client auth will be supported
    /// by default. The default session persistence provider stores up to 32
    /// items in memory.
    #[cfg(feature = "dangerous_configuration")]
    pub fn new_dangerous(
        verifier: Arc<dyn verify::ServerCertVerifier>,
        ciphersuites: &[&'static SupportedCipherSuite],
    ) -> Self {
        Self::new_(verifier, ciphersuites)
    }

    fn new_(
        verifier: Arc<dyn verify::ServerCertVerifier>,
        ciphersuites: &[&'static SupportedCipherSuite],
    ) -> Self {
        Self {
            ciphersuites: ciphersuites.to_vec(),
            kx_groups: ALL_KX_GROUPS.to_vec(),
            alpn_protocols: Vec::new(),
            session_persistence: handy::ClientSessionMemoryCache::new(32),
            mtu: None,
            client_auth_cert_resolver: Arc::new(handy::FailResolveClientCert {}),
            enable_tickets: true,
            versions: vec![ProtocolVersion::TLSv1_3, ProtocolVersion::TLSv1_2],
            enable_sni: true,
            verifier,
            key_log: Arc::new(NoKeyLog {}),
            enable_early_data: false,
        }
    }

    #[doc(hidden)]
    /// We support a given TLS version if it's quoted in the configured
    /// versions *and* at least one ciphersuite for this version is
    /// also configured.
    pub fn supports_version(&self, v: ProtocolVersion) -> bool {
        self.versions.contains(&v)
            && self
                .ciphersuites
                .iter()
                .any(|cs| cs.usable_for_version(v))
    }

    #[doc(hidden)]
    pub fn get_verifier(&self) -> &dyn verify::ServerCertVerifier {
        self.verifier.as_ref()
    }

    /// Set the ALPN protocol list to the given protocol names.
    /// Overwrites any existing configured protocols.
    /// The first element in the `protocols` list is the most
    /// preferred, the last is the least preferred.
    pub fn set_protocols(&mut self, protocols: &[Vec<u8>]) {
        self.alpn_protocols.clear();
        self.alpn_protocols
            .extend_from_slice(protocols);
    }

    /// Sets persistence layer to `persist`.
    pub fn set_persistence(&mut self, persist: Arc<dyn StoresClientSessions>) {
        self.session_persistence = persist;
    }

    /// Sets MTU to `mtu`.  If None, the default is used.
    /// If Some(x) then x must be greater than 5 bytes.
    pub fn set_mtu(&mut self, mtu: &Option<usize>) {
        // Internally our MTU relates to fragment size, and does
        // not include the TLS header overhead.
        //
        // Externally the MTU is the whole packet size.  The difference
        // is PACKET_OVERHEAD.
        if let Some(x) = *mtu {
            use crate::msgs::fragmenter;
            debug_assert!(x > fragmenter::PACKET_OVERHEAD);
            self.mtu = Some(x - fragmenter::PACKET_OVERHEAD);
        } else {
            self.mtu = None;
        }
    }

    /// Sets a single client authentication certificate and private key.
    /// This is blindly used for all servers that ask for client auth.
    ///
    /// `cert_chain` is a vector of DER-encoded certificates,
    /// `key_der` is a DER-encoded RSA or ECDSA private key.
    pub fn set_single_client_cert(
        &mut self,
        cert_chain: Vec<key::Certificate>,
        key_der: key::PrivateKey,
    ) -> Result<(), TlsError> {
        let resolver = handy::AlwaysResolvesClientCert::new(cert_chain, &key_der)?;
        self.client_auth_cert_resolver = Arc::new(resolver);
        Ok(())
    }

    /// Access configuration options whose use is dangerous and requires
    /// extra care.
    #[cfg(feature = "dangerous_configuration")]
    pub fn dangerous(&mut self) -> danger::DangerousClientConfig {
        danger::DangerousClientConfig { cfg: self }
    }
}

/// Container for unsafe APIs
#[cfg(feature = "dangerous_configuration")]
pub mod danger {
    use std::sync::Arc;

    use super::verify::ServerCertVerifier;
    use super::ClientConfig;

    /// Accessor for dangerous configuration options.
    pub struct DangerousClientConfig<'a> {
        /// The underlying ClientConfig
        pub cfg: &'a mut ClientConfig,
    }

    impl<'a> DangerousClientConfig<'a> {
        /// Overrides the default `ServerCertVerifier` with something else.
        pub fn set_certificate_verifier(&mut self, verifier: Arc<dyn ServerCertVerifier>) {
            self.cfg.verifier = verifier;
        }
    }
}

#[derive(Debug, PartialEq)]
enum EarlyDataState {
    Disabled,
    Ready,
    Accepted,
    AcceptedFinished,
    Rejected,
}

pub struct EarlyData {
    state: EarlyDataState,
    left: usize,
}

impl EarlyData {
    fn new() -> EarlyData {
        EarlyData {
            left: 0,
            state: EarlyDataState::Disabled,
        }
    }

    fn is_enabled(&self) -> bool {
        match self.state {
            EarlyDataState::Ready | EarlyDataState::Accepted => true,
            _ => false,
        }
    }

    fn is_accepted(&self) -> bool {
        match self.state {
            EarlyDataState::Accepted | EarlyDataState::AcceptedFinished => true,
            _ => false,
        }
    }

    fn enable(&mut self, max_data: usize) {
        assert_eq!(self.state, EarlyDataState::Disabled);
        self.state = EarlyDataState::Ready;
        self.left = max_data;
    }

    fn rejected(&mut self) {
        trace!("EarlyData rejected");
        self.state = EarlyDataState::Rejected;
    }

    fn accepted(&mut self) {
        trace!("EarlyData accepted");
        assert_eq!(self.state, EarlyDataState::Ready);
        self.state = EarlyDataState::Accepted;
    }

    fn finished(&mut self) {
        trace!("EarlyData finished");
        self.state = match self.state {
            EarlyDataState::Accepted => EarlyDataState::AcceptedFinished,
            _ => panic!("bad EarlyData state"),
        }
    }

    fn check_write(&mut self, sz: usize) -> io::Result<usize> {
        match self.state {
            EarlyDataState::Disabled => unreachable!(),
            EarlyDataState::Ready | EarlyDataState::Accepted => {
                let take = if self.left < sz {
                    mem::replace(&mut self.left, 0)
                } else {
                    self.left -= sz;
                    sz
                };

                Ok(take)
            }
            EarlyDataState::Rejected | EarlyDataState::AcceptedFinished => {
                Err(io::Error::from(io::ErrorKind::InvalidInput))
            }
        }
    }

    fn bytes_left(&self) -> usize {
        self.left
    }
}

/// Stub that implements io::Write and dispatches to `write_early_data`.
pub struct WriteEarlyData<'a> {
    sess: &'a mut ClientSessionImpl,
}

impl<'a> WriteEarlyData<'a> {
    fn new(sess: &'a mut ClientSessionImpl) -> WriteEarlyData<'a> {
        WriteEarlyData { sess }
    }

    /// How many bytes you may send.  Writes will become short
    /// once this reaches zero.
    pub fn bytes_left(&self) -> usize {
        self.sess.early_data.bytes_left()
    }
}

impl<'a> io::Write for WriteEarlyData<'a> {
    fn write(&mut self, buf: &[u8]) -> io::Result<usize> {
        self.sess.write_early_data(buf)
    }

    fn flush(&mut self) -> io::Result<()> {
        Ok(())
    }
}

pub struct ClientSessionImpl {
    pub config: Arc<ClientConfig>,
    pub common: SessionCommon,
    pub state: Option<hs::NextState>,
    pub server_cert_chain: CertificatePayload,
    pub early_data: EarlyData,
    pub resumption_ciphersuite: Option<&'static SupportedCipherSuite>,
}

impl fmt::Debug for ClientSessionImpl {
    fn fmt(&self, f: &mut fmt::Formatter) -> fmt::Result {
        f.debug_struct("ClientSessionImpl")
            .finish()
    }
}

impl ClientSessionImpl {
    pub fn new(config: &Arc<ClientConfig>) -> ClientSessionImpl {
        ClientSessionImpl {
            config: config.clone(),
            common: SessionCommon::new(config.mtu, true),
            state: None,
            server_cert_chain: Vec::new(),
            early_data: EarlyData::new(),
            resumption_ciphersuite: None,
        }
    }

<<<<<<< HEAD
    pub fn start_handshake<T: 'static + HelloData + Send + Sync>(&mut self, hello_data: T) -> Result<(), TlsError> {
        self.state = Some(hs::start_handshake(self, hello_data)?);
=======
    pub fn start_handshake(
        &mut self,
        hostname: webpki::DNSName,
        extra_exts: Vec<ClientExtension>,
    ) -> Result<(), TlsError> {
        self.state = Some(hs::start_handshake(self, hostname, extra_exts)?);
>>>>>>> 75d08697
        Ok(())
    }

    pub fn get_cipher_suites(&self) -> Vec<CipherSuite> {
        let mut ret = Vec::new();

        for cs in &self.config.ciphersuites {
            ret.push(cs.suite);
        }

        // We don't do renegotiation at all, in fact.
        ret.push(CipherSuite::TLS_EMPTY_RENEGOTIATION_INFO_SCSV);

        ret
    }

    pub fn find_cipher_suite(&self, suite: CipherSuite) -> Option<&'static SupportedCipherSuite> {
        self.config
            .ciphersuites
            .iter()
            .copied()
            .find(|&scs| scs.suite == suite)
    }

    pub fn wants_read(&self) -> bool {
        // We want to read more data all the time, except when we
        // have unprocessed plaintext.  This provides back-pressure
        // to the TCP buffers.
        //
        // This also covers the handshake case, because we don't have
        // readable plaintext before handshake has completed.
        !self.common.has_readable_plaintext()
    }

    pub fn wants_write(&self) -> bool {
        !self.common.sendable_tls.is_empty()
    }

    pub fn is_handshaking(&self) -> bool {
        !self.common.traffic
    }

    pub fn process_new_handshake_messages(&mut self) -> Result<(), TlsError> {
        while let Some(msg) = self
            .common
            .handshake_joiner
            .frames
            .pop_front()
        {
            self.process_main_protocol(msg)?;
        }

        Ok(())
    }

    fn reject_renegotiation_attempt(&mut self) -> Result<(), TlsError> {
        self.common
            .send_warning_alert(AlertDescription::NoRenegotiation);
        Ok(())
    }

    fn queue_unexpected_alert(&mut self) {
        self.common
            .send_fatal_alert(AlertDescription::UnexpectedMessage);
    }

    fn maybe_send_unexpected_alert(&mut self, rc: hs::NextStateOrError) -> hs::NextStateOrError {
        match rc {
            Err(TlsError::InappropriateMessage { .. })
            | Err(TlsError::InappropriateHandshakeMessage { .. }) => {
                self.queue_unexpected_alert();
            }
            _ => {}
        };
        rc
    }

    /// Process `msg`.  First, we get the current state.  Then we ask what messages
    /// that state expects, enforced via `check_message`.  Finally, we ask the handler
    /// to handle the message.
    fn process_main_protocol(&mut self, msg: Message) -> Result<(), TlsError> {
        // For TLS1.2, outside of the handshake, send rejection alerts for
        // renegotiation requests.  These can occur any time.
        if msg.is_handshake_type(HandshakeType::HelloRequest)
            && !self.common.is_tls13()
            && !self.is_handshaking()
        {
            return self.reject_renegotiation_attempt();
        }

        let state = self.state.take().unwrap();
        let maybe_next_state = state.handle(self, msg);
        let next_state = self.maybe_send_unexpected_alert(maybe_next_state)?;
        self.state = Some(next_state);

        Ok(())
    }

    pub fn process_new_packets(&mut self) -> Result<(), TlsError> {
        if let Some(ref err) = self.common.error {
            return Err(err.clone());
        }

        if self.common.message_deframer.desynced {
            return Err(TlsError::CorruptMessage);
        }

        while let Some(msg) = self
            .common
            .message_deframer
            .frames
            .pop_front()
        {
            let ignore_corrupt_payload = false;
            let result = self
                .common
                .process_msg(msg, ignore_corrupt_payload)
                .and_then(|val| match val {
                    Some(MessageType::Handshake) => self.process_new_handshake_messages(),
                    Some(MessageType::Data(msg)) => self.process_main_protocol(msg),
                    None => Ok(()),
                });

            if let Err(err) = result {
                self.common.error = Some(err.clone());
                return Err(err);
            }
        }

        Ok(())
    }

    pub fn get_peer_certificates(&self) -> Option<Vec<key::Certificate>> {
        if self.server_cert_chain.is_empty() {
            return None;
        }

        Some(
            self.server_cert_chain
                .iter()
                .cloned()
                .collect(),
        )
    }

    pub fn get_protocol_version(&self) -> Option<ProtocolVersion> {
        self.common.negotiated_version
    }

    pub fn get_negotiated_ciphersuite(&self) -> Option<&'static SupportedCipherSuite> {
        self.common.get_suite()
    }

    pub fn write_early_data(&mut self, data: &[u8]) -> io::Result<usize> {
        self.early_data
            .check_write(data.len())
            .and_then(|sz| {
                Ok(self
                    .common
                    .send_early_plaintext(&data[..sz]))
            })
    }

    fn export_keying_material(
        &self,
        output: &mut [u8],
        label: &[u8],
        context: Option<&[u8]>,
    ) -> Result<(), TlsError> {
        self.state
            .as_ref()
            .ok_or_else(|| TlsError::HandshakeNotComplete)
            .and_then(|st| st.export_keying_material(output, label, context))
    }

    fn send_some_plaintext(&mut self, buf: &[u8]) -> usize {
        let mut st = self.state.take();
        st.as_mut()
            .map(|st| st.perhaps_write_key_update(self));
        self.state = st;

        self.common.send_some_plaintext(buf)
    }
}

// Added in anticipation of another struct, EncryptedHost, that returns
// Some() for the last two methods.
pub trait HelloData {
    fn get_extra_exts(&self) -> &Vec<ClientExtension>;
    fn push_extra_ext(&mut self, ext: ClientExtension);
    fn get_hostname(&self) -> webpki::DNSNameRef;
    fn get_ech_config(&self) -> Option<&ECHConfig>;
    fn get_outer_exts(&self) -> Option<&Vec<ClientExtension>>;
}

// Nothing for now
pub struct ECHConfig {}

pub struct Host {
    hostname: webpki::DNSName,
    extra_exts: Vec<ClientExtension>,
}

impl Host {
    pub fn new(hostname: webpki::DNSNameRef) -> Host {
        Host {
            hostname: hostname.into(),
            extra_exts: vec![],
        }
    }
}

impl HelloData for Host {
    fn get_extra_exts(&self) -> &Vec<ClientExtension> {
        &self.extra_exts
    }

    fn push_extra_ext(&mut self, ext: ClientExtension) {
        self.extra_exts.push(ext);
    }

    fn get_hostname(&self) -> webpki::DNSNameRef {
        self.hostname.as_ref()
    }

    fn get_ech_config(&self) -> Option<&ECHConfig> {
        None
    }

    fn get_outer_exts(&self) -> Option<&Vec<ClientExtension>> {
        None
    }
}

/// This represents a single TLS client session.
#[derive(Debug)]
pub struct ClientSession {
    // We use the pimpl idiom to hide unimportant details.
    pub(crate) imp: ClientSessionImpl,
}

impl ClientSession {
    /// Make a new ClientSession.  `config` controls how
    /// we behave in the TLS protocol, `hostname` is the
    /// hostname of who we want to talk to.
<<<<<<< HEAD
    pub fn new(config: &Arc<ClientConfig>, hostname: webpki::DNSNameRef) -> Result<ClientSession, TlsError> {
        ClientSession::from_hello_data(config, Host::new(hostname))
    }

    /// Make a new ClientSession.  `config` controls how
    /// we behave in the TLS protocol, `hello_data` is the
    /// contains the data needed for the ClientHello message.
    pub fn from_hello_data<T: 'static + HelloData + Send + Sync>(config: &Arc<ClientConfig>, hello_data: T)-> Result<ClientSession, TlsError> {
=======
    pub fn new(
        config: &Arc<ClientConfig>,
        hostname: webpki::DNSNameRef,
    ) -> Result<ClientSession, TlsError> {
>>>>>>> 75d08697
        let mut imp = ClientSessionImpl::new(config);
        imp.start_handshake(hello_data)?;
        Ok(ClientSession { imp })
    }

    /// Returns an `io::Write` implementer you can write bytes to
    /// to send TLS1.3 early data (a.k.a. "0-RTT data") to the server.
    ///
    /// This returns None in many circumstances when the capability to
    /// send early data is not available, including but not limited to:
    ///
    /// - The server hasn't been talked to previously.
    /// - The server does not support resumption.
    /// - The server does not support early data.
    /// - The resumption data for the server has expired.
    ///
    /// The server specifies a maximum amount of early data.  You can
    /// learn this limit through the returned object, and writes through
    /// it will process only this many bytes.
    ///
    /// The server can choose not to accept any sent early data --
    /// in this case the data is lost but the connection continues.  You
    /// can tell this happened using `is_early_data_accepted`.
    pub fn early_data(&mut self) -> Option<WriteEarlyData> {
        if self.imp.early_data.is_enabled() {
            Some(WriteEarlyData::new(&mut self.imp))
        } else {
            None
        }
    }

    /// Returns True if the server signalled it will process early data.
    ///
    /// If you sent early data and this returns false at the end of the
    /// handshake then the server will not process the data.  This
    /// is not an error, but you may wish to resend the data.
    pub fn is_early_data_accepted(&self) -> bool {
        self.imp.early_data.is_accepted()
    }
}

impl Session for ClientSession {
    fn read_tls(&mut self, rd: &mut dyn io::Read) -> io::Result<usize> {
        self.imp.common.read_tls(rd)
    }

    /// Writes TLS messages to `wr`.
    fn write_tls(&mut self, wr: &mut dyn io::Write) -> io::Result<usize> {
        self.imp.common.write_tls(wr)
    }

    fn process_new_packets(&mut self) -> Result<(), TlsError> {
        self.imp.process_new_packets()
    }

    fn wants_read(&self) -> bool {
        self.imp.wants_read()
    }

    fn wants_write(&self) -> bool {
        self.imp.wants_write()
    }

    fn is_handshaking(&self) -> bool {
        self.imp.is_handshaking()
    }

    fn set_buffer_limit(&mut self, len: usize) {
        self.imp.common.set_buffer_limit(len)
    }

    fn send_close_notify(&mut self) {
        self.imp.common.send_close_notify()
    }

    fn get_peer_certificates(&self) -> Option<Vec<key::Certificate>> {
        self.imp.get_peer_certificates()
    }

    fn get_alpn_protocol(&self) -> Option<&[u8]> {
        self.imp.common.get_alpn_protocol()
    }

    fn get_protocol_version(&self) -> Option<ProtocolVersion> {
        self.imp.get_protocol_version()
    }

    fn export_keying_material(
        &self,
        output: &mut [u8],
        label: &[u8],
        context: Option<&[u8]>,
    ) -> Result<(), TlsError> {
        self.imp
            .export_keying_material(output, label, context)
    }

    fn get_negotiated_ciphersuite(&self) -> Option<&'static SupportedCipherSuite> {
        self.imp
            .get_negotiated_ciphersuite()
            .or(self.imp.resumption_ciphersuite)
    }
}

impl io::Read for ClientSession {
    /// Obtain plaintext data received from the peer over this TLS connection.
    ///
    /// If the peer closes the TLS session cleanly, this fails with an error of
    /// kind ErrorKind::ConnectionAborted once all the pending data has been read.
    /// No further data can be received on that connection, so the underlying TCP
    /// connection should closed too.
    ///
    /// Note that support close notify varies in peer TLS libraries: many do not
    /// support it and uncleanly close the TCP connection (this might be
    /// vulnerable to truncation attacks depending on the application protocol).
    /// This means applications using rustls must both handle ErrorKind::ConnectionAborted
    /// from this function, *and* unexpected closure of the underlying TCP connection.
    fn read(&mut self, buf: &mut [u8]) -> io::Result<usize> {
        self.imp.common.read(buf)
    }
}

impl io::Write for ClientSession {
    /// Send the plaintext `buf` to the peer, encrypting
    /// and authenticating it.  Once this function succeeds
    /// you should call `write_tls` which will output the
    /// corresponding TLS records.
    ///
    /// This function buffers plaintext sent before the
    /// TLS handshake completes, and sends it as soon
    /// as it can.  This buffer is of *unlimited size* so
    /// writing much data before it can be sent will
    /// cause excess memory usage.
    fn write(&mut self, buf: &[u8]) -> io::Result<usize> {
        Ok(self.imp.send_some_plaintext(buf))
    }

    fn write_vectored(&mut self, bufs: &[IoSlice<'_>]) -> io::Result<usize> {
        let mut sz = 0;
        for buf in bufs {
            sz += self.imp.send_some_plaintext(buf);
        }
        Ok(sz)
    }

    fn flush(&mut self) -> io::Result<()> {
        self.imp.common.flush_plaintext();
        Ok(())
    }
}<|MERGE_RESOLUTION|>--- conflicted
+++ resolved
@@ -427,17 +427,9 @@
         }
     }
 
-<<<<<<< HEAD
-    pub fn start_handshake<T: 'static + HelloData + Send + Sync>(&mut self, hello_data: T) -> Result<(), TlsError> {
+    pub fn start_handshake<T: 'static + HelloData + Send + Sync>
+        (&mut self, hello_data: T) -> Result<(), TlsError> {
         self.state = Some(hs::start_handshake(self, hello_data)?);
-=======
-    pub fn start_handshake(
-        &mut self,
-        hostname: webpki::DNSName,
-        extra_exts: Vec<ClientExtension>,
-    ) -> Result<(), TlsError> {
-        self.state = Some(hs::start_handshake(self, hostname, extra_exts)?);
->>>>>>> 75d08697
         Ok(())
     }
 
@@ -683,7 +675,6 @@
     /// Make a new ClientSession.  `config` controls how
     /// we behave in the TLS protocol, `hostname` is the
     /// hostname of who we want to talk to.
-<<<<<<< HEAD
     pub fn new(config: &Arc<ClientConfig>, hostname: webpki::DNSNameRef) -> Result<ClientSession, TlsError> {
         ClientSession::from_hello_data(config, Host::new(hostname))
     }
@@ -692,12 +683,6 @@
     /// we behave in the TLS protocol, `hello_data` is the
     /// contains the data needed for the ClientHello message.
     pub fn from_hello_data<T: 'static + HelloData + Send + Sync>(config: &Arc<ClientConfig>, hello_data: T)-> Result<ClientSession, TlsError> {
-=======
-    pub fn new(
-        config: &Arc<ClientConfig>,
-        hostname: webpki::DNSNameRef,
-    ) -> Result<ClientSession, TlsError> {
->>>>>>> 75d08697
         let mut imp = ClientSessionImpl::new(config);
         imp.start_handshake(hello_data)?;
         Ok(ClientSession { imp })
