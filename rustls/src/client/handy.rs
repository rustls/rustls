use alloc::sync::Arc;

use pki_types::ServerName;

use crate::enums::SignatureScheme;
use crate::error::Error;
use crate::msgs::handshake::CertificateChain;
use crate::msgs::persist;
use crate::{client, sign, NamedGroup};

/// An implementer of `ClientSessionStore` which does nothing.
#[derive(Debug)]
pub(super) struct NoClientSessionStorage;

impl client::ClientSessionStore for NoClientSessionStorage {
    fn set_kx_hint(&self, _: ServerName<'static>, _: NamedGroup) {}

    fn kx_hint(&self, _: &ServerName<'_>) -> Option<NamedGroup> {
        None
    }

    fn set_tls12_session(&self, _: ServerName<'static>, _: persist::Tls12ClientSessionValue) {}

    fn tls12_session(&self, _: &ServerName<'_>) -> Option<persist::Tls12ClientSessionValue> {
        None
    }

    fn remove_tls12_session(&self, _: &ServerName<'_>) {}

    fn insert_tls13_ticket(&self, _: ServerName<'static>, _: persist::Tls13ClientSessionValue) {}

    fn take_tls13_ticket(&self, _: &ServerName<'_>) -> Option<persist::Tls13ClientSessionValue> {
        None
    }
}

#[cfg(any(feature = "std", feature = "hashbrown"))]
mod cache {
    use alloc::collections::VecDeque;
    use core::fmt;

    use pki_types::ServerName;

    use crate::lock::Mutex;
    use crate::msgs::persist;
    use crate::{limited_cache, NamedGroup};

    const MAX_TLS13_TICKETS_PER_SERVER: usize = 8;

    struct ServerData {
        kx_hint: Option<NamedGroup>,

        // Zero or one TLS1.2 sessions.
        #[cfg(feature = "tls12")]
        tls12: Option<persist::Tls12ClientSessionValue>,

        // Up to MAX_TLS13_TICKETS_PER_SERVER TLS1.3 tickets, oldest first.
        tls13: VecDeque<persist::Tls13ClientSessionValue>,
    }

    impl Default for ServerData {
        fn default() -> Self {
            Self {
                kx_hint: None,
                #[cfg(feature = "tls12")]
                tls12: None,
                tls13: VecDeque::with_capacity(MAX_TLS13_TICKETS_PER_SERVER),
            }
        }
    }

    /// An implementer of `ClientSessionStore` that stores everything
    /// in memory.
    ///
    /// It enforces a limit on the number of entries to bound memory usage.
    pub struct ClientSessionMemoryCache {
        servers: Mutex<limited_cache::LimitedCache<ServerName<'static>, ServerData>>,
    }

    impl ClientSessionMemoryCache {
        /// Make a new ClientSessionMemoryCache.  `size` is the
        /// maximum number of stored sessions.
        #[cfg(feature = "std")]
        pub fn new(size: usize) -> Self {
            let max_servers = size.saturating_add(MAX_TLS13_TICKETS_PER_SERVER - 1)
                / MAX_TLS13_TICKETS_PER_SERVER;
            Self {
                servers: Mutex::new(limited_cache::LimitedCache::new(max_servers)),
            }
        }

        /// Make a new ClientSessionMemoryCache.  `size` is the
        /// maximum number of stored sessions.
        #[cfg(not(feature = "std"))]
        pub fn new<M: crate::lock::MakeMutex>(size: usize) -> Self {
            let max_servers = size.saturating_add(MAX_TLS13_TICKETS_PER_SERVER - 1)
                / MAX_TLS13_TICKETS_PER_SERVER;
            Self {
                servers: Mutex::new::<M>(limited_cache::LimitedCache::new(max_servers)),
            }
        }
    }

    impl super::client::ClientSessionStore for ClientSessionMemoryCache {
        fn set_kx_hint(&self, server_name: ServerName<'static>, group: NamedGroup) {
            self.servers
                .lock()
                .unwrap()
                .get_or_insert_default_and_edit(server_name, |data| data.kx_hint = Some(group));
        }

        fn kx_hint(&self, server_name: &ServerName<'_>) -> Option<NamedGroup> {
            self.servers
                .lock()
                .unwrap()
                .get(server_name)
                .and_then(|sd| sd.kx_hint)
        }

        fn set_tls12_session(
            &self,
            _server_name: ServerName<'static>,
            _value: persist::Tls12ClientSessionValue,
        ) {
            #[cfg(feature = "tls12")]
            self.servers
                .lock()
                .unwrap()
                .get_or_insert_default_and_edit(_server_name.clone(), |data| {
                    data.tls12 = Some(_value)
                });
        }

        fn tls12_session(
            &self,
            _server_name: &ServerName<'_>,
        ) -> Option<persist::Tls12ClientSessionValue> {
            #[cfg(not(feature = "tls12"))]
            return None;

            #[cfg(feature = "tls12")]
            self.servers
                .lock()
                .unwrap()
                .get(_server_name)
                .and_then(|sd| sd.tls12.as_ref().cloned())
        }

        fn remove_tls12_session(&self, _server_name: &ServerName<'static>) {
            #[cfg(feature = "tls12")]
            self.servers
                .lock()
                .unwrap()
                .get_mut(_server_name)
                .and_then(|data| data.tls12.take());
        }

        fn insert_tls13_ticket(
            &self,
            server_name: ServerName<'static>,
            value: persist::Tls13ClientSessionValue,
        ) {
            self.servers
                .lock()
                .unwrap()
                .get_or_insert_default_and_edit(server_name.clone(), |data| {
                    if data.tls13.len() == data.tls13.capacity() {
                        data.tls13.pop_front();
                    }
                    data.tls13.push_back(value);
                });
        }

        fn take_tls13_ticket(
            &self,
            server_name: &ServerName<'static>,
        ) -> Option<persist::Tls13ClientSessionValue> {
            self.servers
                .lock()
                .unwrap()
                .get_mut(server_name)
                .and_then(|data| data.tls13.pop_back())
        }
    }

    impl fmt::Debug for ClientSessionMemoryCache {
        fn fmt(&self, f: &mut fmt::Formatter<'_>) -> fmt::Result {
            // Note: we omit self.servers as it may contain sensitive data.
            f.debug_struct("ClientSessionMemoryCache")
                .finish()
        }
    }
}

#[cfg(any(feature = "std", feature = "hashbrown"))]
pub use cache::ClientSessionMemoryCache;

#[derive(Debug)]
pub(super) struct FailResolveClientCert {}

impl client::ResolvesClientCert for FailResolveClientCert {
    fn resolve(
        &self,
        _root_hint_subjects: &[&[u8]],
        _sigschemes: &[SignatureScheme],
    ) -> Option<Arc<sign::CertifiedKey>> {
        None
    }

    fn has_certs(&self) -> bool {
        false
    }
}

#[derive(Debug)]
pub(super) struct AlwaysResolvesClientCert(Arc<sign::CertifiedKey>);

impl AlwaysResolvesClientCert {
    pub(super) fn new(
        private_key: Arc<dyn sign::SigningKey>,
        chain: CertificateChain<'static>,
    ) -> Result<Self, Error> {
        Ok(Self(Arc::new(sign::CertifiedKey::new(
            chain.0,
            private_key,
        ))))
    }
}

impl client::ResolvesClientCert for AlwaysResolvesClientCert {
    fn resolve(
        &self,
        _root_hint_subjects: &[&[u8]],
        _sigschemes: &[SignatureScheme],
    ) -> Option<Arc<sign::CertifiedKey>> {
        Some(Arc::clone(&self.0))
    }

    fn has_certs(&self) -> bool {
        true
    }
}

<<<<<<< HEAD
test_for_each_provider! {
=======
/// An exemplar `ResolvesClientCert` implementation that always resolves to a single
/// [RFC 7250] raw public key.  
///
/// [RFC 7250]: https://tools.ietf.org/html/rfc7250  
#[derive(Clone, Debug)]
pub struct AlwaysResolvesClientRawPublicKeys(Arc<sign::CertifiedKey>);
impl AlwaysResolvesClientRawPublicKeys {
    /// Create a new `AlwaysResolvesClientRawPublicKeys` instance.
    pub fn new(certified_key: Arc<sign::CertifiedKey>) -> Self {
        Self(certified_key)
    }
}

impl client::ResolvesClientCert for AlwaysResolvesClientRawPublicKeys {
    fn resolve(
        &self,
        _root_hint_subjects: &[&[u8]],
        _sigschemes: &[SignatureScheme],
    ) -> Option<Arc<sign::CertifiedKey>> {
        Some(Arc::clone(&self.0))
    }

    fn only_raw_public_keys(&self) -> bool {
        true
    }

    /// Returns true if the resolver is ready to present an identity.
    ///
    /// Even though the function is called `has_certs`, it returns true  
    /// although only an RPK (Raw Public Key) is available, not an actual certificate.  
    fn has_certs(&self) -> bool {
        true
    }
}

#[cfg(test)]
#[macro_rules_attribute::apply(test_for_each_provider)]
mod tests {
>>>>>>> 00da0e70
    use alloc::sync::Arc;
    use std::prelude::v1::*;

    use pki_types::{ServerName, UnixTime};

    use super::provider::cipher_suite;
    use super::NoClientSessionStorage;
    use crate::client::ClientSessionStore;
    use crate::msgs::base::PayloadU16;
    use crate::msgs::enums::NamedGroup;
    use crate::msgs::handshake::CertificateChain;
    #[cfg(feature = "tls12")]
    use crate::msgs::handshake::SessionId;
    use crate::msgs::persist::Tls13ClientSessionValue;
    use crate::suites::SupportedCipherSuite;

    #[test]
    fn test_noclientsessionstorage_does_nothing() {
        let c = NoClientSessionStorage {};
        let name = ServerName::try_from("example.com").unwrap();
        let now = UnixTime::now();

        c.set_kx_hint(name.clone(), NamedGroup::X25519);
        assert_eq!(None, c.kx_hint(&name));

        #[cfg(feature = "tls12")]
        {
            use crate::msgs::persist::Tls12ClientSessionValue;
            let SupportedCipherSuite::Tls12(tls12_suite) =
                cipher_suite::TLS_ECDHE_ECDSA_WITH_AES_256_GCM_SHA384
            else {
                unreachable!()
            };

            c.set_tls12_session(
                name.clone(),
                Tls12ClientSessionValue::new(
                    tls12_suite,
                    SessionId::empty(),
                    Arc::new(PayloadU16::empty()),
                    &[],
                    CertificateChain::default(),
                    now,
                    0,
                    true,
                ),
            );
            assert!(c.tls12_session(&name).is_none());
            c.remove_tls12_session(&name);
        }

        let SupportedCipherSuite::Tls13(tls13_suite) = cipher_suite::TLS13_AES_256_GCM_SHA384
        else {
            unreachable!();
        };
        c.insert_tls13_ticket(
            name.clone(),
            Tls13ClientSessionValue::new(
                tls13_suite,
                Arc::new(PayloadU16::empty()),
                &[],
                CertificateChain::default(),
                now,
                0,
                0,
                0,
            ),
        );
        assert!(c.take_tls13_ticket(&name).is_none());
    }
}<|MERGE_RESOLUTION|>--- conflicted
+++ resolved
@@ -241,9 +241,6 @@
     }
 }
 
-<<<<<<< HEAD
-test_for_each_provider! {
-=======
 /// An exemplar `ResolvesClientCert` implementation that always resolves to a single
 /// [RFC 7250] raw public key.  
 ///
@@ -282,7 +279,6 @@
 #[cfg(test)]
 #[macro_rules_attribute::apply(test_for_each_provider)]
 mod tests {
->>>>>>> 00da0e70
     use alloc::sync::Arc;
     use std::prelude::v1::*;
 
