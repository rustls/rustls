use alloc::boxed::Box;
use alloc::string::String;
use alloc::vec;
use alloc::vec::Vec;

use pki_types::ServerName;
use subtle::ConstantTimeEq;

use super::client_conn::ClientConnectionData;
use super::hs::ClientContext;
use crate::check::inappropriate_handshake_message;
use crate::client::common::{ClientAuthDetails, ClientHelloDetails, ServerCertDetails};
use crate::client::ech::{self, EchState, EchStatus};
use crate::client::{ClientConfig, ClientSessionStore, hs};
use crate::common_state::{
    CommonState, HandshakeFlightTls13, HandshakeKind, KxState, Protocol, Side, State,
};
use crate::conn::ConnectionRandoms;
use crate::crypto::CryptoProvider;
use crate::crypto::hash::Hash;
use crate::crypto::{ActiveKeyExchange, PresharedKey, SharedSecret};
use crate::enums::{
    AlertDescription, ContentType, HandshakeType, ProtocolVersion, SignatureScheme,
};
use crate::error::{Error, InvalidMessage, PeerIncompatible, PeerMisbehaved};
use crate::hash_hs::{HandshakeHash, HandshakeHashBuffer};
use crate::log::{debug, trace, warn};
use crate::msgs::base::{Payload, PayloadU8};
use crate::msgs::ccs::ChangeCipherSpecPayload;
use crate::msgs::codec::{Codec, Reader};
use crate::msgs::enums::{ExtensionType, KeyUpdateRequest, PSKKeyExchangeMode};
use crate::msgs::handshake::{
    CERTIFICATE_MAX_SIZE_LIMIT, CertificatePayloadTls13, ClientExtension, EchConfigPayload,
    HandshakeMessagePayload, HandshakePayload, HasServerExtensions, KeyShareEntry,
    NewSessionTicketPayloadTls13, PresharedKeyBinder, PresharedKeyIdentity, PresharedKeyOffer,
    ServerExtension, ServerHelloPayload,
};
use crate::msgs::message::{Message, MessagePayload};
use crate::msgs::persist;
use crate::sign::{CertifiedKey, Signer};
use crate::suites::{PartiallyExtractedSecrets, SupportedCipherSuite};
use crate::sync::Arc;
use crate::tls13::key_schedule::{
    KeyScheduleEarly, KeyScheduleHandshake, KeySchedulePreHandshake, KeyScheduleTraffic,
    ResumptionSecret,
};
use crate::tls13::{
    Tls13CipherSuite, construct_client_verify_message, construct_server_verify_message,
};
use crate::verify::{self, DigitallySignedStruct};
use crate::{KeyLog, compress, crypto};

// Extensions we expect in plaintext in the ServerHello.
static ALLOWED_PLAINTEXT_EXTS: &[ExtensionType] = &[
    ExtensionType::KeyShare,
    ExtensionType::PreSharedKey,
    ExtensionType::SupportedVersions,
];

// Only the intersection of things we offer, and those disallowed
// in TLS1.3
static DISALLOWED_TLS13_EXTS: &[ExtensionType] = &[
    ExtensionType::ECPointFormats,
    ExtensionType::SessionTicket,
    ExtensionType::RenegotiationInfo,
    ExtensionType::ExtendedMasterSecret,
];

/// `early_data_key_schedule` is `Some` if we sent the
/// "early_data" extension to the server.
pub(super) fn handle_server_hello(
    config: Arc<ClientConfig>,
    cx: &mut ClientContext<'_>,
    server_hello: &ServerHelloPayload,
    psks: Option<PresharedKeys>,
    psk_modes: Vec<PSKKeyExchangeMode>,
    server_name: ServerName<'static>,
    mut randoms: ConnectionRandoms,
    suite: &'static Tls13CipherSuite,
    mut transcript: HandshakeHash,
    early_data_key_schedule: Option<KeyScheduleEarly>,
    mut hello: ClientHelloDetails,
    our_key_share: Option<Box<dyn ActiveKeyExchange>>,
    mut sent_tls13_fake_ccs: bool,
    server_hello_msg: &Message<'_>,
    ech_state: Option<EchState>,
) -> hs::NextStateOrError<'static> {
    if cfg!(debug_assertions) {
        // Early data requires a PSK.
        if early_data_key_schedule.is_some() {
            let n = psks.as_ref().map(|psk| psk.len());
            debug_assert!(!matches!(n, None | Some(0)));
        }

        // We don't need to offer a key share if we're
        // - only offering external PSKs, and
        // - not offering PSK_DHE_KE
        if our_key_share.is_none() {
            debug_assert!(psks.is_none() || psk_modes.contains(&PSKKeyExchangeMode::PSK_DHE_KE));
        }

        // If we sent PSKs then we must also send PSK modes.
        if psks.is_some() {
            debug_assert!(!psk_modes.is_empty());
        }
    }

    validate_server_hello(cx.common, server_hello)?;

    // RFC 8446: "Current ServerHello messages additionally
    // contain either the "pre_shared_key" extension or the
    // "key_share" extension, or both (when using a PSK with
    // (EC)DHE key establishment)."
    let their_key_share = server_hello.key_share();
    let psk_index = server_hello.psk_index();
    if their_key_share.is_none() && psk_index.is_none() {
        return Err(cx.common.send_fatal_alert(
            AlertDescription::MissingExtension,
            PeerMisbehaved::MissingKeyShareOrPresharedKeyExtension,
        ));
    }

<<<<<<< HEAD
    // RFC 8446: "psk_ke: PSK-only key establishment. In this
    // mode, the server MUST NOT supply a "key_share" value [...]
    // Any future values that are allocated must ensure that the
    // transmitted protocol messages unambiguously identify which
    // mode was selected by the server; at present, this is
    // indicated by the presence of the "key_share" in the
    // ServerHello."
    let mode = match their_key_share {
        Some(_) => PSKKeyExchangeMode::PSK_DHE_KE,
        None => PSKKeyExchangeMode::PSK_KE,
    };
=======
    let our_key_share = KeyExchangeChoice::new(&config, cx, our_key_share, their_key_share)
        .map_err(|_| {
            cx.common.send_fatal_alert(
                AlertDescription::IllegalParameter,
                PeerMisbehaved::WrongGroupForKeyShare,
            )
        })?;

    let key_schedule_pre_handshake = match (server_hello.psk_index(), early_data_key_schedule) {
        (Some(selected_psk), Some(early_key_schedule)) => {
            match &resuming_session {
                Some(resuming) => {
                    let Some(resuming_suite) = suite.can_resume_from(resuming.suite()) else {
                        return Err({
                            cx.common.send_fatal_alert(
                                AlertDescription::IllegalParameter,
                                PeerMisbehaved::ResumptionOfferedWithIncompatibleCipherSuite,
                            )
                        });
                    };
>>>>>>> 70ed532b

    // RFC 8446: "Servers MUST NOT select a key exchange mode
    // that is not listed by the client [...] Clients MUST verify
    // that ... a server "key_share" extension is present if
    // required by the ClientHello "psk_key_exchange_modes"
    // extension. If these values are not consistent, the client
    // MUST abort the handshake with an "illegal_parameter"
    // alert."
    //
    // We infer `mode` based on whether the server sent
    // a "key_share" extension, so it is inherently consistent.
    // However, we do need to make sure that the server selected
    // one of the PSK KEX modes that we offered.
    if !psk_modes
        .iter()
        .copied()
        .any(|sent| sent == mode)
    {
        return Err(cx.common.send_fatal_alert(
            AlertDescription::IllegalParameter,
            PeerMisbehaved::SelectedUnofferedPskKexMode,
        ));
    }

    // Load the PSK chosen by the server, if any.
    let psk = if let Some(index) = psk_index {
        // The server sent a "pre_shared_key" extension.
        let Some(psk) = psks else {
            // However, we did not.
            return Err(PeerMisbehaved::SelectedUnofferedPsk.into());
        };
        match psk {
            PresharedKeys::Resumption(resuming) => {
                let Some(resuming_suite) = suite.can_resume_from(resuming.suite()) else {
                    return Err({
                        cx.common.send_fatal_alert(
                            AlertDescription::IllegalParameter,
                            PeerMisbehaved::ResumptionOfferedWithIncompatibleCipherSuite,
                        )
                    });
                };

                // If the server varies the suite here, we will have encrypted early data with
                // the wrong suite.
                if cx.data.early_data.is_enabled() && resuming_suite != suite {
                    return Err({
                        cx.common.send_fatal_alert(
                            AlertDescription::IllegalParameter,
                            PeerMisbehaved::EarlyDataOfferedWithVariedCipherSuite,
                        )
                    });
                }

                // We only send one PSK when resuming, so the
                // only valid PSK for the server to choose is
                // index zero.
                if index != 0 {
                    return Err({
                        cx.common.send_fatal_alert(
                            AlertDescription::IllegalParameter,
                            PeerMisbehaved::SelectedInvalidPsk,
                        )
                    });
                }

                debug!("Resuming using PSK");
                // The key schedule has been initialized and set in fill_in_psk_binder()
                Some(ChosenPresharedKey::Resumption { resuming, index })
            }
            PresharedKeys::External(psks) => {
                // RFC 8446: "Clients MUST verify that the
                // server's selected_identity is within the range
                // supplied by the client..."
                let Some(psk) = psks
                    .get(usize::from(index))
                    .map(Arc::clone)
                else {
                    return Err(cx.common.send_fatal_alert(
                        AlertDescription::IllegalParameter,
                        PeerMisbehaved::SelectedInvalidPsk,
                    ));
                };

                // RFC 8446: "Clients MUST verify that ... the
                // server selected a cipher suite indicating
                // a Hash associated with the PSK..."
                if psk.hash_alg() != suite.common.hash_provider.algorithm() {
                    return Err(cx.common.send_fatal_alert(
                        AlertDescription::IllegalParameter,
                        PeerMisbehaved::PskOfferedWithIncompatibleCipherSuite,
                    ));
                }

                debug!("Using PSK {index}");

                Some(ChosenPresharedKey::External { psk, index })
            }
        }
    } else {
        None
    };

    let key_schedule_pre_handshake = match (early_data_key_schedule, &psk) {
        // We offered early data and the server chose one of our
        // PSKs. The client and server can only use the first PSK
        // for early data. If the server chose the first PSK then
        // we can use `ks` to compute the rest of the key
        // schedule.
        (Some(ks), Some(psk)) if psk.is_first() => KeySchedulePreHandshake::from(ks),
        // Either we did not offer early data or the server
        // did not choose the first PSK as required for early
        // data. In either case, we need to compute the key
        // schedule using the chosen PSK.
        (_, Some(psk)) => KeyScheduleEarly::new(suite, psk.as_secret()).into(),
        // One of two cases:
        // - The server rejected the PSKs we offered
        // - We didn't offer any PSKs.
        // In either case, whether or not we have an early key
        // schedule is irrelevant.
        (_, None) => {
            // In both of the above cases the server *must* send
            // us a key share to use.
            if their_key_share.is_none() {
                return Err(cx.common.send_fatal_alert(
                    AlertDescription::IllegalParameter,
                    PeerMisbehaved::MissingKeyShare,
                ));
            }

            // We don't have a PSK so we can't resume and we
            // can't send early data.
            debug!("Not resuming");

            // Discard the early data key schedule.
            cx.data.early_data.rejected();
            cx.common.early_traffic = false;

            KeySchedulePreHandshake::new(suite)
        }
    };

    let mut key_schedule = {
        let secret = if let Some(their_key_share) = their_key_share {
            debug_assert_eq!(mode, PSKKeyExchangeMode::PSK_DHE_KE);
            debug!("server selected PSK_DHE_KE");
            // The server elected to perform DHE_KE, so we need
            // to have a key share.
            //
            // We should only fail here if our code is buggy
            // elsewhere since caling code should ensure that we
            // have provide a key share when either (a) not
            // offering external PSKs, or (b) offering external
            // PSKs with the PSK_DHE_KE mode.
            //
            // TODO(eric): Express this with types, like
            // `../server/tls13::InputSecrets`.
            let our_key_share = our_key_share.ok_or_else(|| {
                cx.common.send_fatal_alert(
                    AlertDescription::InternalError,
                    Error::General(String::from("missing `our_key_share`")),
                )
            })?;
            let our_key_share = KeyExchangeChoice::new(&config, cx, our_key_share, their_key_share)
                .map_err(|_| {
                    cx.common.send_fatal_alert(
                        AlertDescription::IllegalParameter,
                        PeerMisbehaved::WrongGroupForKeyShare,
                    )
                })?;

            cx.common.kx_state.complete();
            let shared_secret = our_key_share
                .complete(&their_key_share.payload.0)
                .map_err(|err| {
                    cx.common
                        .send_fatal_alert(AlertDescription::IllegalParameter, err)
                })?;
            Some(shared_secret)
        } else {
            // TODO(eric): Use something like
            // `../server/tls13::InputSecrets`.
            debug_assert!(psk.is_some());
            None
        };
        key_schedule_pre_handshake.into_handshake(secret)
    };

    // If we have ECH state, check that the server accepted our offer.
    if let Some(ech_state) = ech_state {
        cx.data.ech_status = match ech_state.confirm_acceptance(
            &mut key_schedule,
            server_hello,
            suite.common.hash_provider,
        )? {
            // The server accepted our ECH offer, so complete the inner transcript with the
            // server hello message, and switch the relevant state to the copies for the
            // inner client hello.
            Some(mut accepted) => {
                accepted
                    .transcript
                    .add_message(server_hello_msg);
                transcript = accepted.transcript;
                randoms.client = accepted.random.0;
                hello.sent_extensions = accepted.sent_extensions;
                EchStatus::Accepted
            }
            // The server rejected our ECH offer.
            None => EchStatus::Rejected,
        };
    }

    // Remember what KX group the server liked for next time.
    if let Some(their_key_share) = their_key_share {
        config
            .resumption
            .store
            .set_kx_hint(server_name.clone(), their_key_share.group);
    }

    // If we change keying when a subsequent handshake message is being joined,
    // the two halves will have different record layer protections.  Disallow this.
    cx.common.check_aligned_handshake()?;

    let hash_at_client_recvd_server_hello = transcript.current_hash();
    let key_schedule = key_schedule.derive_client_handshake_secrets(
        cx.data.early_data.is_enabled(),
        hash_at_client_recvd_server_hello,
        suite,
        &*config.key_log,
        &randoms.client,
        cx.common,
    );

    emit_fake_ccs(&mut sent_tls13_fake_ccs, cx.common);

    Ok(Box::new(ExpectEncryptedExtensions {
        config,
        psk,
        server_name,
        randoms,
        suite,
        transcript,
        key_schedule,
        hello,
    }))
}

/// A chosen PSK.
#[derive(Debug)]
enum ChosenPresharedKey {
    /// A resumption PSK.
    Resumption {
        resuming: persist::Tls13ClientSessionValue,
        index: u16,
    },
    /// An externally derived PSK.
    External { psk: Arc<PresharedKey>, index: u16 },
}

impl ChosenPresharedKey {
    /// Returns the underlying secret.
    fn as_secret(&self) -> &[u8] {
        match self {
            Self::Resumption { resuming, .. } => resuming.secret(),
            Self::External { psk, .. } => psk.secret(),
        }
    }

    /// Returns the PSK index.
    fn index(&self) -> u16 {
        match self {
            Self::Resumption { index, .. } => *index,
            Self::External { index, .. } => *index,
        }
    }

    /// Reports whether this is the first PSK offered by the
    /// client.
    ///
    /// Servers MUST only use the first PSK offered by the
    /// client for early data.
    fn is_first(&self) -> bool {
        self.index() == 0
    }
}

enum KeyExchangeChoice {
    Whole(Box<dyn ActiveKeyExchange>),
    Component(Box<dyn ActiveKeyExchange>),
}

impl KeyExchangeChoice {
    /// Decide between `our_key_share` or `our_key_share.hybrid_component()`
    /// based on the selection of the server expressed in `their_key_share`.
    fn new(
        config: &Arc<ClientConfig>,
        cx: &mut ClientContext<'_>,
        our_key_share: Box<dyn ActiveKeyExchange>,
        their_key_share: &KeyShareEntry,
    ) -> Result<Self, ()> {
        if our_key_share.group() == their_key_share.group {
            return Ok(Self::Whole(our_key_share));
        }

        let (component_group, _) = our_key_share
            .hybrid_component()
            .ok_or(())?;

        if component_group != their_key_share.group {
            return Err(());
        }

        // correct the record for the benefit of accuracy of
        // `negotiated_key_exchange_group()`
        let actual_skxg = config
            .find_kx_group(component_group, ProtocolVersion::TLSv1_3)
            .ok_or(())?;
        cx.common.kx_state = KxState::Start(actual_skxg);

        Ok(Self::Component(our_key_share))
    }

    fn complete(self, peer_pub_key: &[u8]) -> Result<SharedSecret, Error> {
        match self {
            Self::Whole(akx) => akx.complete(peer_pub_key),
            Self::Component(akx) => akx.complete_hybrid_component(peer_pub_key),
        }
    }
}

fn validate_server_hello(
    common: &mut CommonState,
    server_hello: &ServerHelloPayload,
) -> Result<(), Error> {
    for ext in &server_hello.extensions {
        if !ALLOWED_PLAINTEXT_EXTS.contains(&ext.ext_type()) {
            return Err(common.send_fatal_alert(
                AlertDescription::UnsupportedExtension,
                PeerMisbehaved::UnexpectedCleartextExtension,
            ));
        }
    }

    Ok(())
}

pub(super) fn initial_key_share(
    config: &ClientConfig,
    server_name: &ServerName<'_>,
    kx_state: &mut KxState,
) -> Result<Box<dyn ActiveKeyExchange>, Error> {
    let group = config
        .resumption
        .store
        .kx_hint(server_name)
        .and_then(|group_name| config.find_kx_group(group_name, ProtocolVersion::TLSv1_3))
        .unwrap_or_else(|| {
            config
                .provider
                .kx_groups
                .iter()
                .copied()
                .next()
                .expect("No kx groups configured")
        });

    *kx_state = KxState::Start(group);
    group.start()
}

/// TLS 1.3 preshared keys.
pub(crate) enum PresharedKeys {
    /// A resumption PSK.
    Resumption(persist::Tls13ClientSessionValue),
    /// Externally derived PSKs.
    External(Vec<Arc<PresharedKey>>),
}

impl PresharedKeys {
    /// Returns the number of preshared keys.
    fn len(&self) -> usize {
        match self {
            Self::Resumption(_) => 1,
            Self::External(psks) => psks.len(),
        }
    }
}

<<<<<<< HEAD
/// Borrowed TLS 1.3 preshared keys.
#[derive(Debug)]
pub(crate) enum PresharedKeysRef<'a> {
    /// A resumption PSK.
    Resumption(persist::Retrieved<&'a persist::Tls13ClientSessionValue>),
    /// Externally derived PSKs.
    External(&'a [Arc<PresharedKey>]),
}

impl PresharedKeysRef<'_> {
    /// This implements the horrifying TLS1.3 hack where PSK binders have a
    /// data dependency on the message they are contained within.
    ///
    /// If `self` is a resumption PSK, it returns the key
    /// schedule using that PSk.
    ///
    /// If `self` is a set of external PSKs, it returns the key
    /// schedule for the *first* PSK. If `self` is empty, it
    /// returns `Ok(None)`.
    ///
    /// It is an error if `hmp` is not
    /// [`HandshakePayload::ClientHello`].
    ///
    /// It is an error if the number of external PSKs does not
    /// match the number of binders in `hmp`.
    pub(super) fn fill_in_binders(
        &self,
        transcript: &HandshakeHashBuffer,
        hmp: &mut HandshakeMessagePayload<'_>,
        provider: &CryptoProvider,
    ) -> Result<KeyScheduleEarly, Error> {
        match self {
            Self::Resumption(resuming) => {
                // We need to know the hash function of the suite we're trying to resume into.
                let suite = resuming.suite();
                let suite_hash = suite.common.hash_provider;

                // The binder is calculated over the clienthello, but doesn't include itself or its
                // length, or the length of its container.
                let binder_plaintext = hmp.encoding_for_binder_signing();
                let handshake_hash = transcript.hash_given(suite_hash, &binder_plaintext);

                // Run a fake key_schedule to simulate what the server will do if it chooses
                // to resume.
                let key_schedule = KeyScheduleEarly::new(suite, resuming.secret());
                let real_binder =
                    key_schedule.resumption_psk_binder_key_and_sign_verify_data(&handshake_hash);

                if let HandshakePayload::ClientHello(ref mut ch) = hmp.payload {
                    ch.set_psk_binder(real_binder.as_ref());
                };

                Ok(key_schedule)
            }
            Self::External(ext) => {
                if ext.is_empty() {
                    return Err(Error::General(String::from(
                        "`fill_in_binders` called without any external PSKs",
                    )));
                }

                // The binder is calculated over the ClientHello,
                // but doesn't include itself, its length, or the
                // length of its container.
                let binder_plaintext = hmp.encoding_for_binder_signing();

                let HandshakePayload::ClientHello(ref mut ch) = hmp.payload else {
                    return Err(Error::General(String::from("expected `ClientHello`")));
                };
                if ext.len() != ch.psk_binders_mut().len() {
                    return Err(Error::General(String::from(
                        "mismatched PSK/binders lengths",
                    )));
                }

                let mut key_schedule = None;
                for (psk, binder) in ext.iter().zip(ch.psk_binders_mut()) {
                    let want = psk.hash_alg();

                    // TODO(eric): This is a little silly. Maybe
                    // we should make `crypto::PresharedKey` take
                    // `&'static dyn Hash` instead of taking
                    // a `HashAlgorithm`?
                    let suite = provider
                        .cipher_suites
                        .iter()
                        .find_map(|&suite| {
                            #[cfg_attr(not(feature = "tls12"), allow(irrefutable_let_patterns))]
                            let SupportedCipherSuite::Tls13(suite) = suite else {
                                return None;
                            };
                            if suite.common.hash_provider.algorithm() != want {
                                None
                            } else {
                                Some(suite)
                            }
                        })
                        .ok_or_else(|| {
                            // We shouldn't ever get here: we
                            // should've already checked that we
                            // have providers for each PSK we
                            // want to advertise to the server.
                            Error::General(String::from("unable to find suite for binder"))
                        })?;
                    let suite_hash = suite.common.hash_provider;

                    let handshake_hash = transcript.hash_given(suite_hash, &binder_plaintext);

                    let ks = KeyScheduleEarly::new(suite, psk.secret());
                    let real_binder =
                        ks.external_psk_binder_key_and_sign_verify_data(&handshake_hash);
                    *binder = PresharedKeyBinder::from(real_binder.as_ref().to_vec());
                    if key_schedule.is_none() {
                        key_schedule = Some(ks);
                    }
                }

                key_schedule.ok_or_else(|| Error::General(String::from("`key_schedule` is `None`")))
            }
        }
=======
pub(super) fn prepare_resumption(
    config: &ClientConfig,
    cx: &mut ClientContext<'_>,
    resuming_session: &persist::Retrieved<&persist::Tls13ClientSessionValue>,
    exts: &mut Vec<ClientExtension>,
    doing_retry: bool,
) {
    let resuming_suite = resuming_session.suite();
    cx.common.suite = Some(resuming_suite.into());
    // The EarlyData extension MUST be supplied together with the
    // PreSharedKey extension.
    let max_early_data_size = resuming_session.max_early_data_size();
    if config.enable_early_data && max_early_data_size > 0 && !doing_retry {
        cx.data
            .early_data
            .enable(max_early_data_size as usize);
        exts.push(ClientExtension::EarlyData);
>>>>>>> 70ed532b
    }

    /// Adds the "pre_shared_key" extension to `exts` and, if
    /// necessary, adds the "early_data" extension.
    pub(super) fn add_extensions(
        &self,
        config: &ClientConfig,
        cx: &mut ClientContext<'_>,
        exts: &mut Vec<ClientExtension>,
        doing_retry: bool,
    ) -> Result<(), Error> {
        debug_assert!(config.supports_version(ProtocolVersion::TLSv1_3));

        let Some(offer) = self.offer(cx) else {
            // No offers, which means that we don't have any
            // PSKs.
            return Err(cx.common.send_fatal_alert(
                AlertDescription::InternalError,
                Error::General(String::from("bug: no PSKs to add")),
            ));
        };
        exts.push(ClientExtension::PresharedKey(offer));

        // RFC 8446: "When a PSK is used and early data is
        // allowed for that PSK, the client can send Application
        // Data in its first flight of messages. If the client
        // opts to do so, it MUST supply both the
        // "pre_shared_key" and "early_data" extensions."
        let max_early_data = self.max_early_data(config);
        if max_early_data > 0 && !doing_retry {
            cx.data
                .early_data
                .enable(usize::try_from(max_early_data).unwrap_or(usize::MAX));
            exts.push(ClientExtension::EarlyData);
        }

        Ok(())
    }

    /// Returns the PSK offer.
    ///
    /// This only returns `None` if `self` doesn't contain any
    /// PSKs, which indicates a bug in the calling code.
    fn offer(&self, cx: &mut ClientContext<'_>) -> Option<PresharedKeyOffer> {
        match self {
            Self::Resumption(resuming_session) => {
                let resuming_suite = resuming_session.suite();
                cx.common.suite = Some(resuming_suite.into());

                // Finally, and only for TLS1.3 with a ticket resumption, include a binder
                // for our ticket.  This must go last.
                //
                // Include an empty binder. It gets filled in below because it depends on
                // the message it's contained in (!!!).
                let obfuscated_ticket_age = resuming_session.obfuscated_ticket_age();

                let binder_len = resuming_suite
                    .common
                    .hash_provider
                    .output_len();
                let binder = vec![0u8; binder_len];

                let psk_identity = PresharedKeyIdentity::new(
                    resuming_session.ticket().to_vec(),
                    obfuscated_ticket_age,
                );
                let offer = PresharedKeyOffer::new(psk_identity, binder);

                Some(offer)
            }
            Self::External(psks) => {
                if psks.is_empty() {
                    // No PSKs to add.
                    return None;
                }
                let offer = PresharedKeyOffer::from_iter(psks.iter().map(|psk| {
                    let ident = PresharedKeyIdentity::external(psk.identity().to_vec());
                    // Later code calls `fill_in_binders` to
                    // replace the actual value of the binder
                    // because the binder value depends on the
                    // message it's inside of. However, we need
                    // to use correctly sized binders (even
                    // though `fill_in_binders` re-allocates the
                    // binder...) because
                    // `HandshakeMessagePayload::encoding_for_binder_signing`
                    // needs to know the binder lengths to
                    // correctly truncate the payload.
                    //
                    // TODO(eric): There really isn't a reason to
                    // allocate. Fix this.
                    let binder = {
                        let size = psk.binder_size();
                        PresharedKeyBinder::from(vec![0; size])
                    };
                    (ident, binder)
                }));
                Some(offer)
            }
        }
    }

    /// Returns the maximum allowed early data.
    fn max_early_data(&self, config: &ClientConfig) -> u32 {
        match self {
            Self::Resumption(v) => {
                if config.enable_early_data {
                    v.max_early_data_size()
                } else {
                    0
                }
            }
            Self::External(psks) => {
                // RFC 8446: "The PSK used to encrypt the early
                // data MUST be the first PSK listed in the
                // client's "pre_shared_key" extension."
                //
                // Therefore, we use that PSK's early data
                // configuration.
                psks.first()
                    .and_then(|psk| psk.early_data())
                    .map(|v| v.max_early_data)
                    .unwrap_or_default()
            }
        }
    }

    /// Returns the hash function used for early data, if any.
    ///
    /// It returns `None` if the hash function is not found in
    /// `config` or if the PSK does not support early data.
    pub(super) fn early_data_hash(&self, config: &ClientConfig) -> Option<&'static dyn Hash> {
        match self {
            Self::Resumption(v) => Some(v.suite().common.hash_provider),
            Self::External(psks) => {
                // RFC 8446: "The PSK used to encrypt the early
                // data MUST be the first PSK listed in the
                // client's "pre_shared_key" extension."
                //
                // Therefore, we use that PSK's early data
                // configuration.
                let psk = psks.first()?;
                // Is early data supported?
                psk.early_data()?;
                // TODO(eric): This is a little silly. Maybe we
                // should make `crypto::PresharedKey` take
                // `&'static dyn Hash` instead of taking
                // a `HashAlgorithm`?
                let want = psk.hash_alg();
                for suite in config.provider.cipher_suites.iter() {
                    #[cfg_attr(not(feature = "tls12"), allow(irrefutable_let_patterns))]
                    let SupportedCipherSuite::Tls13(suite) = suite else {
                        continue;
                    };
                    if suite.common.hash_provider.algorithm() == want {
                        return Some(suite.common.hash_provider);
                    }
                }
                None
            }
        }
    }
}

/// Derives the "client_early_traffic_secret" and writes it to
/// `cx.common`.
pub(super) fn derive_early_traffic_secret(
    key_log: &dyn KeyLog,
    cx: &mut ClientContext<'_>,
    hash_provider: &'static dyn Hash,
    early_key_schedule: &KeyScheduleEarly,
    sent_tls13_fake_ccs: &mut bool,
    transcript_buffer: &HandshakeHashBuffer,
    client_random: &[u8; 32],
) {
    // For middlebox compatibility
    emit_fake_ccs(sent_tls13_fake_ccs, cx.common);

    let client_hello_hash = transcript_buffer.hash_given(hash_provider, &[]);
    early_key_schedule.client_early_traffic_secret(
        &client_hello_hash,
        key_log,
        client_random,
        cx.common,
    );

    // Now the client can send encrypted early data
    cx.common.early_traffic = true;
    trace!("Starting early data traffic");
}

pub(super) fn emit_fake_ccs(sent_tls13_fake_ccs: &mut bool, common: &mut CommonState) {
    if common.is_quic() {
        return;
    }

    if core::mem::replace(sent_tls13_fake_ccs, true) {
        return;
    }

    let m = Message {
        version: ProtocolVersion::TLSv1_2,
        payload: MessagePayload::ChangeCipherSpec(ChangeCipherSpecPayload {}),
    };
    common.send_msg(m, false);
}

fn validate_encrypted_extensions(
    common: &mut CommonState,
    hello: &ClientHelloDetails,
    exts: &Vec<ServerExtension>,
) -> Result<(), Error> {
    if exts.has_duplicate_extension() {
        return Err(common.send_fatal_alert(
            AlertDescription::DecodeError,
            PeerMisbehaved::DuplicateEncryptedExtensions,
        ));
    }

    if hello.server_sent_unsolicited_extensions(exts, &[]) {
        return Err(common.send_fatal_alert(
            AlertDescription::UnsupportedExtension,
            PeerMisbehaved::UnsolicitedEncryptedExtension,
        ));
    }

    for ext in exts {
        if ALLOWED_PLAINTEXT_EXTS.contains(&ext.ext_type())
            || DISALLOWED_TLS13_EXTS.contains(&ext.ext_type())
        {
            return Err(common.send_fatal_alert(
                AlertDescription::UnsupportedExtension,
                PeerMisbehaved::DisallowedEncryptedExtension,
            ));
        }
    }

    Ok(())
}

struct ExpectEncryptedExtensions {
    config: Arc<ClientConfig>,
    /// The PSK chosen by the server, if any.
    ///
    /// At this point we have verified that the server chose
    /// a valid PSK.
    psk: Option<ChosenPresharedKey>,
    server_name: ServerName<'static>,
    randoms: ConnectionRandoms,
    suite: &'static Tls13CipherSuite,
    transcript: HandshakeHash,
    key_schedule: KeyScheduleHandshake,
    hello: ClientHelloDetails,
}

impl State<ClientConnectionData> for ExpectEncryptedExtensions {
    fn handle<'m>(
        mut self: Box<Self>,
        cx: &mut ClientContext<'_>,
        m: Message<'m>,
    ) -> hs::NextStateOrError<'m>
    where
        Self: 'm,
    {
        let exts = require_handshake_msg!(
            m,
            HandshakeType::EncryptedExtensions,
            HandshakePayload::EncryptedExtensions
        )?;
        debug!("TLS1.3 encrypted extensions: {:?}", exts);
        self.transcript.add_message(&m);

        validate_encrypted_extensions(cx.common, &self.hello, exts)?;
        hs::process_alpn_protocol(cx.common, &self.hello.alpn_protocols, exts.alpn_protocol())?;
        hs::process_client_cert_type_extension(cx.common, &self.config, exts.client_cert_type())?;
        hs::process_server_cert_type_extension(cx.common, &self.config, exts.server_cert_type())?;

        // RFC 8446: "If the server supplies an "early_data"
        // extension, the client MUST verify that the server's
        // selected_identity is 0. If any other value is
        // returned, the client MUST abort the handshake with an
        // "illegal_parameter" alert."
        if exts.early_data_extension_offered() {
            match &self.psk {
                Some(psk) => {
                    if psk.index() != 0 {
                        return Err(cx.common.send_fatal_alert(
                            AlertDescription::IllegalParameter,
                            PeerMisbehaved::SelectedNonZeroPskForEarlyData,
                        ));
                    }
                }
                None => return Err(PeerMisbehaved::EarlyDataExtensionWithoutPsk.into()),
            }
        }

        let ech_retry_configs = match (cx.data.ech_status, exts.server_ech_extension()) {
            // If we didn't offer ECH, or ECH was accepted, but the server sent an ECH encrypted
            // extension with retry configs, we must error.
            (EchStatus::NotOffered | EchStatus::Accepted, Some(_)) => {
                return Err(cx.common.send_fatal_alert(
                    AlertDescription::UnsupportedExtension,
                    PeerMisbehaved::UnsolicitedEchExtension,
                ));
            }
            // If we offered ECH, and it was rejected, store the retry configs (if any) from
            // the server's ECH extension. We will return them in an error produced at the end
            // of the handshake.
            (EchStatus::Rejected, ext) => ext.map(|ext| ext.retry_configs.to_vec()),
            _ => None,
        };

        // QUIC transport parameters
        if cx.common.is_quic() {
            match exts.quic_params_extension() {
                Some(params) => cx.common.quic.params = Some(params),
                None => {
                    return Err(cx
                        .common
                        .missing_extension(PeerMisbehaved::MissingQuicTransportParameters));
                }
            }
        }

        match self.psk {
            Some(ChosenPresharedKey::Resumption { resuming, .. }) => {
                let was_early_traffic = cx.common.early_traffic;
                if was_early_traffic {
                    if exts.early_data_extension_offered() {
                        cx.data.early_data.accepted();
                    } else {
                        cx.data.early_data.rejected();
                        cx.common.early_traffic = false;
                    }
                }

                if was_early_traffic && !cx.common.early_traffic {
                    // If no early traffic, set the encryption key for handshakes
                    self.key_schedule
                        .set_handshake_encrypter(cx.common);
                }

                cx.common.peer_certificates = Some(resuming.server_cert_chain().clone());
                cx.common.handshake_kind = Some(HandshakeKind::Resumed);

                // We *don't* reverify the certificate chain here: resumption is a
                // continuation of the previous session in terms of security policy.
                let cert_verified = verify::ServerCertVerified::assertion();
                let sig_verified = verify::HandshakeSignatureValid::assertion();
                Ok(Box::new(ExpectFinished {
                    config: self.config,
                    server_name: self.server_name,
                    randoms: self.randoms,
                    suite: self.suite,
                    transcript: self.transcript,
                    key_schedule: self.key_schedule,
                    client_auth: None,
                    cert_verified,
                    sig_verified,
                    ech_retry_configs,
                }))
            }
            Some(ChosenPresharedKey::External { .. }) => {
                let was_early_traffic = cx.common.early_traffic;
                if was_early_traffic {
                    if exts.early_data_extension_offered() {
                        cx.data.early_data.accepted();
                    } else {
                        cx.data.early_data.rejected();
                        cx.common.early_traffic = false;
                    }
                }

                if was_early_traffic && !cx.common.early_traffic {
                    // If no early traffic, set the encryption key for handshakes
                    self.key_schedule
                        .set_handshake_encrypter(cx.common);
                }

                cx.common.handshake_kind = Some(HandshakeKind::Psk);

                // We *don't* verify the certificate chain here:
                // we're using a PSK, not a certificate.
                let cert_verified = verify::ServerCertVerified::assertion();
                let sig_verified = verify::HandshakeSignatureValid::assertion();
                Ok(Box::new(ExpectFinished {
                    config: self.config,
                    server_name: self.server_name,
                    randoms: self.randoms,
                    suite: self.suite,
                    transcript: self.transcript,
                    key_schedule: self.key_schedule,
                    client_auth: None,
                    cert_verified,
                    sig_verified,
                    ech_retry_configs,
                }))
            }
            None => {
                cx.common
                    .handshake_kind
                    .get_or_insert(HandshakeKind::Full);

                Ok(if self.hello.offered_cert_compression {
                    Box::new(ExpectCertificateOrCompressedCertificateOrCertReq {
                        config: self.config,
                        server_name: self.server_name,
                        randoms: self.randoms,
                        suite: self.suite,
                        transcript: self.transcript,
                        key_schedule: self.key_schedule,
                        ech_retry_configs,
                    })
                } else {
                    Box::new(ExpectCertificateOrCertReq {
                        config: self.config,
                        server_name: self.server_name,
                        randoms: self.randoms,
                        suite: self.suite,
                        transcript: self.transcript,
                        key_schedule: self.key_schedule,
                        ech_retry_configs,
                    })
                })
            }
        }
    }

    fn into_owned(self: Box<Self>) -> hs::NextState<'static> {
        self
    }
}

struct ExpectCertificateOrCompressedCertificateOrCertReq {
    config: Arc<ClientConfig>,
    server_name: ServerName<'static>,
    randoms: ConnectionRandoms,
    suite: &'static Tls13CipherSuite,
    transcript: HandshakeHash,
    key_schedule: KeyScheduleHandshake,
    ech_retry_configs: Option<Vec<EchConfigPayload>>,
}

impl State<ClientConnectionData> for ExpectCertificateOrCompressedCertificateOrCertReq {
    fn handle<'m>(
        self: Box<Self>,
        cx: &mut ClientContext<'_>,
        m: Message<'m>,
    ) -> hs::NextStateOrError<'m>
    where
        Self: 'm,
    {
        match m.payload {
            MessagePayload::Handshake {
                parsed:
                    HandshakeMessagePayload {
                        payload: HandshakePayload::CertificateTls13(..),
                        ..
                    },
                ..
            } => Box::new(ExpectCertificate {
                config: self.config,
                server_name: self.server_name,
                randoms: self.randoms,
                suite: self.suite,
                transcript: self.transcript,
                key_schedule: self.key_schedule,
                client_auth: None,
                message_already_in_transcript: false,
                ech_retry_configs: self.ech_retry_configs,
            })
            .handle(cx, m),
            MessagePayload::Handshake {
                parsed:
                    HandshakeMessagePayload {
                        payload: HandshakePayload::CompressedCertificate(..),
                        ..
                    },
                ..
            } => Box::new(ExpectCompressedCertificate {
                config: self.config,
                server_name: self.server_name,
                randoms: self.randoms,
                suite: self.suite,
                transcript: self.transcript,
                key_schedule: self.key_schedule,
                client_auth: None,
                ech_retry_configs: self.ech_retry_configs,
            })
            .handle(cx, m),
            MessagePayload::Handshake {
                parsed:
                    HandshakeMessagePayload {
                        payload: HandshakePayload::CertificateRequestTls13(..),
                        ..
                    },
                ..
            } => Box::new(ExpectCertificateRequest {
                config: self.config,
                server_name: self.server_name,
                randoms: self.randoms,
                suite: self.suite,
                transcript: self.transcript,
                key_schedule: self.key_schedule,
                offered_cert_compression: true,
                ech_retry_configs: self.ech_retry_configs,
            })
            .handle(cx, m),
            payload => Err(inappropriate_handshake_message(
                &payload,
                &[ContentType::Handshake],
                &[
                    HandshakeType::Certificate,
                    HandshakeType::CertificateRequest,
                    HandshakeType::CompressedCertificate,
                ],
            )),
        }
    }

    fn into_owned(self: Box<Self>) -> hs::NextState<'static> {
        self
    }
}

struct ExpectCertificateOrCompressedCertificate {
    config: Arc<ClientConfig>,
    server_name: ServerName<'static>,
    randoms: ConnectionRandoms,
    suite: &'static Tls13CipherSuite,
    transcript: HandshakeHash,
    key_schedule: KeyScheduleHandshake,
    client_auth: Option<ClientAuthDetails>,
    ech_retry_configs: Option<Vec<EchConfigPayload>>,
}

impl State<ClientConnectionData> for ExpectCertificateOrCompressedCertificate {
    fn handle<'m>(
        self: Box<Self>,
        cx: &mut ClientContext<'_>,
        m: Message<'m>,
    ) -> hs::NextStateOrError<'m>
    where
        Self: 'm,
    {
        match m.payload {
            MessagePayload::Handshake {
                parsed:
                    HandshakeMessagePayload {
                        payload: HandshakePayload::CertificateTls13(..),
                        ..
                    },
                ..
            } => Box::new(ExpectCertificate {
                config: self.config,
                server_name: self.server_name,
                randoms: self.randoms,
                suite: self.suite,
                transcript: self.transcript,
                key_schedule: self.key_schedule,
                client_auth: self.client_auth,
                message_already_in_transcript: false,
                ech_retry_configs: self.ech_retry_configs,
            })
            .handle(cx, m),
            MessagePayload::Handshake {
                parsed:
                    HandshakeMessagePayload {
                        payload: HandshakePayload::CompressedCertificate(..),
                        ..
                    },
                ..
            } => Box::new(ExpectCompressedCertificate {
                config: self.config,
                server_name: self.server_name,
                randoms: self.randoms,
                suite: self.suite,
                transcript: self.transcript,
                key_schedule: self.key_schedule,
                client_auth: self.client_auth,
                ech_retry_configs: self.ech_retry_configs,
            })
            .handle(cx, m),
            payload => Err(inappropriate_handshake_message(
                &payload,
                &[ContentType::Handshake],
                &[
                    HandshakeType::Certificate,
                    HandshakeType::CompressedCertificate,
                ],
            )),
        }
    }

    fn into_owned(self: Box<Self>) -> hs::NextState<'static> {
        self
    }
}

struct ExpectCertificateOrCertReq {
    config: Arc<ClientConfig>,
    server_name: ServerName<'static>,
    randoms: ConnectionRandoms,
    suite: &'static Tls13CipherSuite,
    transcript: HandshakeHash,
    key_schedule: KeyScheduleHandshake,
    ech_retry_configs: Option<Vec<EchConfigPayload>>,
}

impl State<ClientConnectionData> for ExpectCertificateOrCertReq {
    fn handle<'m>(
        self: Box<Self>,
        cx: &mut ClientContext<'_>,
        m: Message<'m>,
    ) -> hs::NextStateOrError<'m>
    where
        Self: 'm,
    {
        match m.payload {
            MessagePayload::Handshake {
                parsed:
                    HandshakeMessagePayload {
                        payload: HandshakePayload::CertificateTls13(..),
                        ..
                    },
                ..
            } => Box::new(ExpectCertificate {
                config: self.config,
                server_name: self.server_name,
                randoms: self.randoms,
                suite: self.suite,
                transcript: self.transcript,
                key_schedule: self.key_schedule,
                client_auth: None,
                message_already_in_transcript: false,
                ech_retry_configs: self.ech_retry_configs,
            })
            .handle(cx, m),
            MessagePayload::Handshake {
                parsed:
                    HandshakeMessagePayload {
                        payload: HandshakePayload::CertificateRequestTls13(..),
                        ..
                    },
                ..
            } => Box::new(ExpectCertificateRequest {
                config: self.config,
                server_name: self.server_name,
                randoms: self.randoms,
                suite: self.suite,
                transcript: self.transcript,
                key_schedule: self.key_schedule,
                offered_cert_compression: false,
                ech_retry_configs: self.ech_retry_configs,
            })
            .handle(cx, m),
            payload => Err(inappropriate_handshake_message(
                &payload,
                &[ContentType::Handshake],
                &[
                    HandshakeType::Certificate,
                    HandshakeType::CertificateRequest,
                ],
            )),
        }
    }

    fn into_owned(self: Box<Self>) -> hs::NextState<'static> {
        self
    }
}

// TLS1.3 version of CertificateRequest handling.  We then move to expecting the server
// Certificate. Unfortunately the CertificateRequest type changed in an annoying way
// in TLS1.3.
struct ExpectCertificateRequest {
    config: Arc<ClientConfig>,
    server_name: ServerName<'static>,
    randoms: ConnectionRandoms,
    suite: &'static Tls13CipherSuite,
    transcript: HandshakeHash,
    key_schedule: KeyScheduleHandshake,
    offered_cert_compression: bool,
    ech_retry_configs: Option<Vec<EchConfigPayload>>,
}

impl State<ClientConnectionData> for ExpectCertificateRequest {
    fn handle<'m>(
        mut self: Box<Self>,
        cx: &mut ClientContext<'_>,
        m: Message<'m>,
    ) -> hs::NextStateOrError<'m>
    where
        Self: 'm,
    {
        let certreq = &require_handshake_msg!(
            m,
            HandshakeType::CertificateRequest,
            HandshakePayload::CertificateRequestTls13
        )?;
        self.transcript.add_message(&m);
        debug!("Got CertificateRequest {:?}", certreq);

        // Fortunately the problems here in TLS1.2 and prior are corrected in
        // TLS1.3.

        // Must be empty during handshake.
        if !certreq.context.0.is_empty() {
            warn!("Server sent non-empty certreq context");
            return Err(cx.common.send_fatal_alert(
                AlertDescription::DecodeError,
                InvalidMessage::InvalidCertRequest,
            ));
        }

        let no_sigschemes = Vec::new();
        let compat_sigschemes = certreq
            .sigalgs_extension()
            .unwrap_or(&no_sigschemes)
            .iter()
            .cloned()
            .filter(SignatureScheme::supported_in_tls13)
            .collect::<Vec<SignatureScheme>>();

        if compat_sigschemes.is_empty() {
            return Err(cx.common.send_fatal_alert(
                AlertDescription::HandshakeFailure,
                PeerIncompatible::NoCertificateRequestSignatureSchemesInCommon,
            ));
        }

        let compat_compressor = certreq
            .certificate_compression_extension()
            .and_then(|offered| {
                self.config
                    .cert_compressors
                    .iter()
                    .find(|compressor| offered.contains(&compressor.algorithm()))
            })
            .cloned();

        let client_auth = ClientAuthDetails::resolve(
            self.config
                .client_auth_cert_resolver
                .as_ref(),
            certreq.authorities_extension(),
            &compat_sigschemes,
            Some(certreq.context.0.clone()),
            compat_compressor,
        );

        Ok(if self.offered_cert_compression {
            Box::new(ExpectCertificateOrCompressedCertificate {
                config: self.config,
                server_name: self.server_name,
                randoms: self.randoms,
                suite: self.suite,
                transcript: self.transcript,
                key_schedule: self.key_schedule,
                client_auth: Some(client_auth),
                ech_retry_configs: self.ech_retry_configs,
            })
        } else {
            Box::new(ExpectCertificate {
                config: self.config,
                server_name: self.server_name,
                randoms: self.randoms,
                suite: self.suite,
                transcript: self.transcript,
                key_schedule: self.key_schedule,
                client_auth: Some(client_auth),
                message_already_in_transcript: false,
                ech_retry_configs: self.ech_retry_configs,
            })
        })
    }

    fn into_owned(self: Box<Self>) -> hs::NextState<'static> {
        self
    }
}

struct ExpectCompressedCertificate {
    config: Arc<ClientConfig>,
    server_name: ServerName<'static>,
    randoms: ConnectionRandoms,
    suite: &'static Tls13CipherSuite,
    transcript: HandshakeHash,
    key_schedule: KeyScheduleHandshake,
    client_auth: Option<ClientAuthDetails>,
    ech_retry_configs: Option<Vec<EchConfigPayload>>,
}

impl State<ClientConnectionData> for ExpectCompressedCertificate {
    fn handle<'m>(
        mut self: Box<Self>,
        cx: &mut ClientContext<'_>,
        m: Message<'m>,
    ) -> hs::NextStateOrError<'m>
    where
        Self: 'm,
    {
        self.transcript.add_message(&m);
        let compressed_cert = require_handshake_msg_move!(
            m,
            HandshakeType::CompressedCertificate,
            HandshakePayload::CompressedCertificate
        )?;

        let selected_decompressor = self
            .config
            .cert_decompressors
            .iter()
            .find(|item| item.algorithm() == compressed_cert.alg);

        let Some(decompressor) = selected_decompressor else {
            return Err(cx.common.send_fatal_alert(
                AlertDescription::BadCertificate,
                PeerMisbehaved::SelectedUnofferedCertCompression,
            ));
        };

        if compressed_cert.uncompressed_len as usize > CERTIFICATE_MAX_SIZE_LIMIT {
            return Err(cx.common.send_fatal_alert(
                AlertDescription::BadCertificate,
                InvalidMessage::MessageTooLarge,
            ));
        }

        let mut decompress_buffer = vec![0u8; compressed_cert.uncompressed_len as usize];
        if let Err(compress::DecompressionFailed) =
            decompressor.decompress(compressed_cert.compressed.0.bytes(), &mut decompress_buffer)
        {
            return Err(cx.common.send_fatal_alert(
                AlertDescription::BadCertificate,
                PeerMisbehaved::InvalidCertCompression,
            ));
        }

        let cert_payload =
            match CertificatePayloadTls13::read(&mut Reader::init(&decompress_buffer)) {
                Ok(cm) => cm,
                Err(err) => {
                    return Err(cx
                        .common
                        .send_fatal_alert(AlertDescription::BadCertificate, err));
                }
            };
        trace!(
            "Server certificate decompressed using {:?} ({} bytes -> {})",
            compressed_cert.alg,
            compressed_cert
                .compressed
                .0
                .bytes()
                .len(),
            compressed_cert.uncompressed_len,
        );

        let m = Message {
            version: ProtocolVersion::TLSv1_3,
            payload: MessagePayload::handshake(HandshakeMessagePayload {
                typ: HandshakeType::Certificate,
                payload: HandshakePayload::CertificateTls13(cert_payload.into_owned()),
            }),
        };

        Box::new(ExpectCertificate {
            config: self.config,
            server_name: self.server_name,
            randoms: self.randoms,
            suite: self.suite,
            transcript: self.transcript,
            key_schedule: self.key_schedule,
            client_auth: self.client_auth,
            message_already_in_transcript: true,
            ech_retry_configs: self.ech_retry_configs,
        })
        .handle(cx, m)
    }

    fn into_owned(self: Box<Self>) -> hs::NextState<'static> {
        self
    }
}

struct ExpectCertificate {
    config: Arc<ClientConfig>,
    server_name: ServerName<'static>,
    randoms: ConnectionRandoms,
    suite: &'static Tls13CipherSuite,
    transcript: HandshakeHash,
    key_schedule: KeyScheduleHandshake,
    client_auth: Option<ClientAuthDetails>,
    message_already_in_transcript: bool,
    ech_retry_configs: Option<Vec<EchConfigPayload>>,
}

impl State<ClientConnectionData> for ExpectCertificate {
    fn handle<'m>(
        mut self: Box<Self>,
        cx: &mut ClientContext<'_>,
        m: Message<'m>,
    ) -> hs::NextStateOrError<'m>
    where
        Self: 'm,
    {
        if !self.message_already_in_transcript {
            self.transcript.add_message(&m);
        }
        let cert_chain = require_handshake_msg_move!(
            m,
            HandshakeType::Certificate,
            HandshakePayload::CertificateTls13
        )?;

        // This is only non-empty for client auth.
        if !cert_chain.context.0.is_empty() {
            return Err(cx.common.send_fatal_alert(
                AlertDescription::DecodeError,
                InvalidMessage::InvalidCertRequest,
            ));
        }

        if cert_chain.any_entry_has_duplicate_extension()
            || cert_chain.any_entry_has_unknown_extension()
        {
            return Err(cx.common.send_fatal_alert(
                AlertDescription::UnsupportedExtension,
                PeerMisbehaved::BadCertChainExtensions,
            ));
        }
        let end_entity_ocsp = cert_chain.end_entity_ocsp().to_vec();
        let server_cert = ServerCertDetails::new(
            cert_chain
                .into_certificate_chain()
                .into_owned(),
            end_entity_ocsp,
        );

        Ok(Box::new(ExpectCertificateVerify {
            config: self.config,
            server_name: self.server_name,
            randoms: self.randoms,
            suite: self.suite,
            transcript: self.transcript,
            key_schedule: self.key_schedule,
            server_cert,
            client_auth: self.client_auth,
            ech_retry_configs: self.ech_retry_configs,
        }))
    }

    fn into_owned(self: Box<Self>) -> hs::NextState<'static> {
        self
    }
}

// --- TLS1.3 CertificateVerify ---
struct ExpectCertificateVerify<'a> {
    config: Arc<ClientConfig>,
    server_name: ServerName<'static>,
    randoms: ConnectionRandoms,
    suite: &'static Tls13CipherSuite,
    transcript: HandshakeHash,
    key_schedule: KeyScheduleHandshake,
    server_cert: ServerCertDetails<'a>,
    client_auth: Option<ClientAuthDetails>,
    ech_retry_configs: Option<Vec<EchConfigPayload>>,
}

impl State<ClientConnectionData> for ExpectCertificateVerify<'_> {
    fn handle<'m>(
        mut self: Box<Self>,
        cx: &mut ClientContext<'_>,
        m: Message<'m>,
    ) -> hs::NextStateOrError<'m>
    where
        Self: 'm,
    {
        let cert_verify = require_handshake_msg!(
            m,
            HandshakeType::CertificateVerify,
            HandshakePayload::CertificateVerify
        )?;

        trace!("Server cert is {:?}", self.server_cert.cert_chain);

        // 1. Verify the certificate chain.
        let (end_entity, intermediates) = self
            .server_cert
            .cert_chain
            .split_first()
            .ok_or(Error::NoCertificatesPresented)?;

        let now = self.config.current_time()?;

        let cert_verified = self
            .config
            .verifier
            .verify_server_cert(
                end_entity,
                intermediates,
                &self.server_name,
                &self.server_cert.ocsp_response,
                now,
            )
            .map_err(|err| {
                cx.common
                    .send_cert_verify_error_alert(err)
            })?;

        // 2. Verify their signature on the handshake.
        let handshake_hash = self.transcript.current_hash();
        let sig_verified = self
            .config
            .verifier
            .verify_tls13_signature(
                construct_server_verify_message(&handshake_hash).as_ref(),
                end_entity,
                cert_verify,
            )
            .map_err(|err| {
                cx.common
                    .send_cert_verify_error_alert(err)
            })?;

        cx.common.peer_certificates = Some(self.server_cert.cert_chain.into_owned());
        self.transcript.add_message(&m);

        Ok(Box::new(ExpectFinished {
            config: self.config,
            server_name: self.server_name,
            randoms: self.randoms,
            suite: self.suite,
            transcript: self.transcript,
            key_schedule: self.key_schedule,
            client_auth: self.client_auth,
            cert_verified,
            sig_verified,
            ech_retry_configs: self.ech_retry_configs,
        }))
    }

    fn into_owned(self: Box<Self>) -> hs::NextState<'static> {
        Box::new(ExpectCertificateVerify {
            config: self.config,
            server_name: self.server_name,
            randoms: self.randoms,
            suite: self.suite,
            transcript: self.transcript,
            key_schedule: self.key_schedule,
            server_cert: self.server_cert.into_owned(),
            client_auth: self.client_auth,
            ech_retry_configs: self.ech_retry_configs,
        })
    }
}

fn emit_compressed_certificate_tls13(
    flight: &mut HandshakeFlightTls13<'_>,
    certkey: &CertifiedKey,
    auth_context: Option<Vec<u8>>,
    compressor: &dyn compress::CertCompressor,
    config: &ClientConfig,
) {
    let mut cert_payload = CertificatePayloadTls13::new(certkey.cert.iter(), None);
    cert_payload.context = PayloadU8::new(auth_context.clone().unwrap_or_default());

    let Ok(compressed) = config
        .cert_compression_cache
        .compression_for(compressor, &cert_payload)
    else {
        return emit_certificate_tls13(flight, Some(certkey), auth_context);
    };

    flight.add(HandshakeMessagePayload {
        typ: HandshakeType::CompressedCertificate,
        payload: HandshakePayload::CompressedCertificate(compressed.compressed_cert_payload()),
    });
}

fn emit_certificate_tls13(
    flight: &mut HandshakeFlightTls13<'_>,
    certkey: Option<&CertifiedKey>,
    auth_context: Option<Vec<u8>>,
) {
    let certs = certkey
        .map(|ck| ck.cert.as_ref())
        .unwrap_or(&[][..]);
    let mut cert_payload = CertificatePayloadTls13::new(certs.iter(), None);
    cert_payload.context = PayloadU8::new(auth_context.unwrap_or_default());

    flight.add(HandshakeMessagePayload {
        typ: HandshakeType::Certificate,
        payload: HandshakePayload::CertificateTls13(cert_payload),
    });
}

fn emit_certverify_tls13(
    flight: &mut HandshakeFlightTls13<'_>,
    signer: &dyn Signer,
) -> Result<(), Error> {
    let message = construct_client_verify_message(&flight.transcript.current_hash());

    let scheme = signer.scheme();
    let sig = signer.sign(message.as_ref())?;
    let dss = DigitallySignedStruct::new(scheme, sig);

    flight.add(HandshakeMessagePayload {
        typ: HandshakeType::CertificateVerify,
        payload: HandshakePayload::CertificateVerify(dss),
    });
    Ok(())
}

fn emit_finished_tls13(flight: &mut HandshakeFlightTls13<'_>, verify_data: &crypto::hmac::Tag) {
    let verify_data_payload = Payload::new(verify_data.as_ref());

    flight.add(HandshakeMessagePayload {
        typ: HandshakeType::Finished,
        payload: HandshakePayload::Finished(verify_data_payload),
    });
}

fn emit_end_of_early_data_tls13(transcript: &mut HandshakeHash, common: &mut CommonState) {
    if common.is_quic() {
        return;
    }

    let m = Message {
        version: ProtocolVersion::TLSv1_3,
        payload: MessagePayload::handshake(HandshakeMessagePayload {
            typ: HandshakeType::EndOfEarlyData,
            payload: HandshakePayload::EndOfEarlyData,
        }),
    };

    transcript.add_message(&m);
    common.send_msg(m, true);
}

struct ExpectFinished {
    config: Arc<ClientConfig>,
    server_name: ServerName<'static>,
    randoms: ConnectionRandoms,
    suite: &'static Tls13CipherSuite,
    transcript: HandshakeHash,
    key_schedule: KeyScheduleHandshake,
    client_auth: Option<ClientAuthDetails>,
    cert_verified: verify::ServerCertVerified,
    sig_verified: verify::HandshakeSignatureValid,
    ech_retry_configs: Option<Vec<EchConfigPayload>>,
}

impl State<ClientConnectionData> for ExpectFinished {
    fn handle<'m>(
        self: Box<Self>,
        cx: &mut ClientContext<'_>,
        m: Message<'m>,
    ) -> hs::NextStateOrError<'m>
    where
        Self: 'm,
    {
        let mut st = *self;
        let finished =
            require_handshake_msg!(m, HandshakeType::Finished, HandshakePayload::Finished)?;

        let handshake_hash = st.transcript.current_hash();
        let expect_verify_data = st
            .key_schedule
            .sign_server_finish(&handshake_hash);

        let fin = match ConstantTimeEq::ct_eq(expect_verify_data.as_ref(), finished.bytes()).into()
        {
            true => verify::FinishedMessageVerified::assertion(),
            false => {
                return Err(cx
                    .common
                    .send_fatal_alert(AlertDescription::DecryptError, Error::DecryptError));
            }
        };

        st.transcript.add_message(&m);

        let hash_after_handshake = st.transcript.current_hash();
        /* The EndOfEarlyData message to server is still encrypted with early data keys,
         * but appears in the transcript after the server Finished. */
        if cx.common.early_traffic {
            emit_end_of_early_data_tls13(&mut st.transcript, cx.common);
            cx.common.early_traffic = false;
            cx.data.early_data.finished();
            st.key_schedule
                .set_handshake_encrypter(cx.common);
        }

        let mut flight = HandshakeFlightTls13::new(&mut st.transcript);

        /* Send our authentication/finished messages.  These are still encrypted
         * with our handshake keys. */
        if let Some(client_auth) = st.client_auth {
            match client_auth {
                ClientAuthDetails::Empty {
                    auth_context_tls13: auth_context,
                } => {
                    emit_certificate_tls13(&mut flight, None, auth_context);
                }
                ClientAuthDetails::Verify {
                    auth_context_tls13: auth_context,
                    ..
                } if cx.data.ech_status == EchStatus::Rejected => {
                    // If ECH was offered, and rejected, we MUST respond with
                    // an empty certificate message.
                    emit_certificate_tls13(&mut flight, None, auth_context);
                }
                ClientAuthDetails::Verify {
                    certkey,
                    signer,
                    auth_context_tls13: auth_context,
                    compressor,
                } => {
                    if let Some(compressor) = compressor {
                        emit_compressed_certificate_tls13(
                            &mut flight,
                            &certkey,
                            auth_context,
                            compressor,
                            &st.config,
                        );
                    } else {
                        emit_certificate_tls13(&mut flight, Some(&certkey), auth_context);
                    }
                    emit_certverify_tls13(&mut flight, signer.as_ref())?;
                }
            }
        }

        let (key_schedule_pre_finished, verify_data) = st
            .key_schedule
            .into_pre_finished_client_traffic(
                hash_after_handshake,
                flight.transcript.current_hash(),
                &*st.config.key_log,
                &st.randoms.client,
            );

        emit_finished_tls13(&mut flight, &verify_data);
        flight.finish(cx.common);

        /* We're now sure this server supports TLS1.3.  But if we run out of TLS1.3 tickets
         * when connecting to it again, we definitely don't want to attempt a TLS1.2 resumption. */
        st.config
            .resumption
            .store
            .remove_tls12_session(&st.server_name);

        /* Now move to our application traffic keys. */
        cx.common.check_aligned_handshake()?;
        let key_schedule_traffic = key_schedule_pre_finished.into_traffic(cx.common);
        cx.common
            .start_traffic(&mut cx.sendable_plaintext);

        // Now that we've reached the end of the normal handshake we must enforce ECH acceptance by
        // sending an alert and returning an error (potentially with retry configs) if the server
        // did not accept our ECH offer.
        if cx.data.ech_status == EchStatus::Rejected {
            return Err(ech::fatal_alert_required(st.ech_retry_configs, cx.common));
        }

        let st = ExpectTraffic {
            config: Arc::clone(&st.config),
            session_storage: Arc::clone(&st.config.resumption.store),
            server_name: st.server_name,
            suite: st.suite,
            transcript: st.transcript,
            key_schedule: key_schedule_traffic,
            _cert_verified: st.cert_verified,
            _sig_verified: st.sig_verified,
            _fin_verified: fin,
        };

        Ok(match cx.common.is_quic() {
            true => Box::new(ExpectQuicTraffic(st)),
            false => Box::new(st),
        })
    }

    fn into_owned(self: Box<Self>) -> hs::NextState<'static> {
        self
    }
}

// -- Traffic transit state (TLS1.3) --
// In this state we can be sent tickets, key updates,
// and application data.
struct ExpectTraffic {
    config: Arc<ClientConfig>,
    session_storage: Arc<dyn ClientSessionStore>,
    server_name: ServerName<'static>,
    suite: &'static Tls13CipherSuite,
    transcript: HandshakeHash,
    key_schedule: KeyScheduleTraffic,
    _cert_verified: verify::ServerCertVerified,
    _sig_verified: verify::HandshakeSignatureValid,
    _fin_verified: verify::FinishedMessageVerified,
}

impl ExpectTraffic {
    fn handle_new_ticket_tls13(
        &mut self,
        cx: &mut ClientContext<'_>,
        nst: &NewSessionTicketPayloadTls13,
    ) -> Result<(), Error> {
        if nst.has_duplicate_extension() {
            return Err(cx.common.send_fatal_alert(
                AlertDescription::IllegalParameter,
                PeerMisbehaved::DuplicateNewSessionTicketExtensions,
            ));
        }

        let handshake_hash = self.transcript.current_hash();
        let secret = ResumptionSecret::new(&self.key_schedule, &handshake_hash)
            .derive_ticket_psk(&nst.nonce.0);

        let now = self.config.current_time()?;

        #[allow(unused_mut)]
        let mut value = persist::Tls13ClientSessionValue::new(
            self.suite,
            Arc::clone(&nst.ticket),
            secret.as_ref(),
            cx.common
                .peer_certificates
                .clone()
                .unwrap_or_default(),
            &self.config.verifier,
            &self.config.client_auth_cert_resolver,
            now,
            nst.lifetime,
            nst.age_add,
            nst.max_early_data_size()
                .unwrap_or_default(),
        );

        if cx.common.is_quic() {
            if let Some(sz) = nst.max_early_data_size() {
                if sz != 0 && sz != 0xffff_ffff {
                    return Err(PeerMisbehaved::InvalidMaxEarlyDataSize.into());
                }
            }

            if let Some(quic_params) = &cx.common.quic.params {
                value.set_quic_params(quic_params);
            }
        }

        self.session_storage
            .insert_tls13_ticket(self.server_name.clone(), value);
        Ok(())
    }

    fn handle_key_update(
        &mut self,
        common: &mut CommonState,
        key_update_request: &KeyUpdateRequest,
    ) -> Result<(), Error> {
        if let Protocol::Quic = common.protocol {
            return Err(common.send_fatal_alert(
                AlertDescription::UnexpectedMessage,
                PeerMisbehaved::KeyUpdateReceivedInQuicConnection,
            ));
        }

        // Mustn't be interleaved with other handshake messages.
        common.check_aligned_handshake()?;

        if common.should_update_key(key_update_request)? {
            self.key_schedule
                .update_encrypter_and_notify(common);
        }

        // Update our read-side keys.
        self.key_schedule
            .update_decrypter(common);
        Ok(())
    }
}

impl State<ClientConnectionData> for ExpectTraffic {
    fn handle<'m>(
        mut self: Box<Self>,
        cx: &mut ClientContext<'_>,
        m: Message<'m>,
    ) -> hs::NextStateOrError<'m>
    where
        Self: 'm,
    {
        match m.payload {
            MessagePayload::ApplicationData(payload) => cx
                .common
                .take_received_plaintext(payload),
            MessagePayload::Handshake {
                parsed:
                    HandshakeMessagePayload {
                        payload: HandshakePayload::NewSessionTicketTls13(new_ticket),
                        ..
                    },
                ..
            } => self.handle_new_ticket_tls13(cx, &new_ticket)?,
            MessagePayload::Handshake {
                parsed:
                    HandshakeMessagePayload {
                        payload: HandshakePayload::KeyUpdate(key_update),
                        ..
                    },
                ..
            } => self.handle_key_update(cx.common, &key_update)?,
            payload => {
                return Err(inappropriate_handshake_message(
                    &payload,
                    &[ContentType::ApplicationData, ContentType::Handshake],
                    &[HandshakeType::NewSessionTicket, HandshakeType::KeyUpdate],
                ));
            }
        }

        Ok(self)
    }

    fn send_key_update_request(&mut self, common: &mut CommonState) -> Result<(), Error> {
        self.key_schedule
            .request_key_update_and_update_encrypter(common)
    }

    fn export_keying_material(
        &self,
        output: &mut [u8],
        label: &[u8],
        context: Option<&[u8]>,
    ) -> Result<(), Error> {
        self.key_schedule
            .export_keying_material(output, label, context)
    }

    fn extract_secrets(&self) -> Result<PartiallyExtractedSecrets, Error> {
        self.key_schedule
            .extract_secrets(Side::Client)
    }

    fn into_owned(self: Box<Self>) -> hs::NextState<'static> {
        self
    }
}

struct ExpectQuicTraffic(ExpectTraffic);

impl State<ClientConnectionData> for ExpectQuicTraffic {
    fn handle<'m>(
        mut self: Box<Self>,
        cx: &mut ClientContext<'_>,
        m: Message<'m>,
    ) -> hs::NextStateOrError<'m>
    where
        Self: 'm,
    {
        let nst = require_handshake_msg!(
            m,
            HandshakeType::NewSessionTicket,
            HandshakePayload::NewSessionTicketTls13
        )?;
        self.0
            .handle_new_ticket_tls13(cx, nst)?;
        Ok(self)
    }

    fn export_keying_material(
        &self,
        output: &mut [u8],
        label: &[u8],
        context: Option<&[u8]>,
    ) -> Result<(), Error> {
        self.0
            .export_keying_material(output, label, context)
    }

    fn into_owned(self: Box<Self>) -> hs::NextState<'static> {
        self
    }
}<|MERGE_RESOLUTION|>--- conflicted
+++ resolved
@@ -120,7 +120,6 @@
         ));
     }
 
-<<<<<<< HEAD
     // RFC 8446: "psk_ke: PSK-only key establishment. In this
     // mode, the server MUST NOT supply a "key_share" value [...]
     // Any future values that are allocated must ensure that the
@@ -132,28 +131,6 @@
         Some(_) => PSKKeyExchangeMode::PSK_DHE_KE,
         None => PSKKeyExchangeMode::PSK_KE,
     };
-=======
-    let our_key_share = KeyExchangeChoice::new(&config, cx, our_key_share, their_key_share)
-        .map_err(|_| {
-            cx.common.send_fatal_alert(
-                AlertDescription::IllegalParameter,
-                PeerMisbehaved::WrongGroupForKeyShare,
-            )
-        })?;
-
-    let key_schedule_pre_handshake = match (server_hello.psk_index(), early_data_key_schedule) {
-        (Some(selected_psk), Some(early_key_schedule)) => {
-            match &resuming_session {
-                Some(resuming) => {
-                    let Some(resuming_suite) = suite.can_resume_from(resuming.suite()) else {
-                        return Err({
-                            cx.common.send_fatal_alert(
-                                AlertDescription::IllegalParameter,
-                                PeerMisbehaved::ResumptionOfferedWithIncompatibleCipherSuite,
-                            )
-                        });
-                    };
->>>>>>> 70ed532b
 
     // RFC 8446: "Servers MUST NOT select a key exchange mode
     // that is not listed by the client [...] Clients MUST verify
@@ -542,7 +519,6 @@
     }
 }
 
-<<<<<<< HEAD
 /// Borrowed TLS 1.3 preshared keys.
 #[derive(Debug)]
 pub(crate) enum PresharedKeysRef<'a> {
@@ -663,25 +639,6 @@
                 key_schedule.ok_or_else(|| Error::General(String::from("`key_schedule` is `None`")))
             }
         }
-=======
-pub(super) fn prepare_resumption(
-    config: &ClientConfig,
-    cx: &mut ClientContext<'_>,
-    resuming_session: &persist::Retrieved<&persist::Tls13ClientSessionValue>,
-    exts: &mut Vec<ClientExtension>,
-    doing_retry: bool,
-) {
-    let resuming_suite = resuming_session.suite();
-    cx.common.suite = Some(resuming_suite.into());
-    // The EarlyData extension MUST be supplied together with the
-    // PreSharedKey extension.
-    let max_early_data_size = resuming_session.max_early_data_size();
-    if config.enable_early_data && max_early_data_size > 0 && !doing_retry {
-        cx.data
-            .early_data
-            .enable(max_early_data_size as usize);
-        exts.push(ClientExtension::EarlyData);
->>>>>>> 70ed532b
     }
 
     /// Adds the "pre_shared_key" extension to `exts` and, if
