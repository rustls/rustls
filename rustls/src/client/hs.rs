use alloc::borrow::ToOwned;
use alloc::boxed::Box;
use alloc::sync::Arc;
use alloc::vec;
use alloc::vec::Vec;
use core::ops::Deref;

use pki_types::ServerName;

#[cfg(feature = "tls12")]
use super::tls12;
use super::Tls12Resumption;
#[cfg(feature = "logging")]
use crate::bs_debug;
use crate::check::inappropriate_handshake_message;
use crate::client::builder::BrowserType;
use crate::client::client_conn::ClientConnectionData;
use crate::client::common::ClientHelloDetails;
use crate::client::ech::EchState;
use crate::client::{tls13, BrowserEmulator, ClientConfig, EchMode, EchStatus};
use crate::common_state::{
    CommonState, HandshakeKind, KxState, RawKeyNegotationResult, RawKeyNegotiationParams, State,
};
use crate::conn::ConnectionRandoms;
use crate::crypto::{ActiveKeyExchange, KeyExchangeAlgorithm};
use crate::enums::{AlertDescription, CipherSuite, ContentType, HandshakeType, ProtocolVersion};
use crate::error::{Error, PeerIncompatible, PeerMisbehaved};
use crate::hash_hs::HandshakeHashBuffer;
use crate::log::{debug, trace};
use crate::msgs::base::{Payload, PayloadU16, PayloadU8};
use crate::msgs::enums::{
    CertificateType, Compression, ECPointFormat, ExtensionType, PSKKeyExchangeMode,
};
use crate::msgs::handshake::{
    CertificateStatusRequest, ClientExtension, ClientHelloPayload, ClientSessionTicket,
    ConvertProtocolNameList, HandshakeMessagePayload, HandshakePayload, HasServerExtensions,
    HelloRetryRequest, KeyShareEntry, Random, SessionId,
};
use crate::msgs::message::{Message, MessagePayload};
use crate::msgs::persist;
use crate::tls13::key_schedule::KeyScheduleEarly;
use crate::{NamedGroup, SupportedCipherSuite};

pub(super) type NextState<'a> = Box<dyn State<ClientConnectionData> + 'a>;
pub(super) type NextStateOrError<'a> = Result<NextState<'a>, Error>;
pub(super) type ClientContext<'a> = crate::common_state::Context<'a, ClientConnectionData>;

fn find_session(
    server_name: &ServerName<'static>,
    config: &ClientConfig,
    cx: &mut ClientContext<'_>,
) -> Option<persist::Retrieved<ClientSessionValue>> {
    let found = config
        .resumption
        .store
        .take_tls13_ticket(server_name)
        .map(ClientSessionValue::Tls13)
        .or_else(|| {
            #[cfg(feature = "tls12")]
            {
                config
                    .resumption
                    .store
                    .tls12_session(server_name)
                    .map(ClientSessionValue::Tls12)
            }

            #[cfg(not(feature = "tls12"))]
            None
        })
        .and_then(|resuming| {
            let now = config
                .current_time()
                .map_err(|_err| debug!("Could not get current time: {_err}"))
                .ok()?;

            let retrieved = persist::Retrieved::new(resuming, now);
            match retrieved.has_expired() {
                false => Some(retrieved),
                true => None,
            }
        })
        .or_else(|| {
            debug!("No cached session for {:?}", server_name);
            None
        });

    if let Some(resuming) = &found {
        if cx.common.is_quic() {
            cx.common.quic.params = resuming
                .tls13()
                .map(|v| v.quic_params());
        }
    }

    found
}

pub(super) fn start_handshake(
    server_name: ServerName<'static>,
    extra_exts: Vec<ClientExtension>,
    config: Arc<ClientConfig>,
    cx: &mut ClientContext<'_>,
) -> NextStateOrError<'static> {
    let mut transcript_buffer = HandshakeHashBuffer::new();
    if config
        .client_auth_cert_resolver
        .has_certs()
    {
        transcript_buffer.set_client_auth_enabled();
    }

    let mut resuming = find_session(&server_name, &config, cx);

    let key_share = if config.supports_version(ProtocolVersion::TLSv1_3) {
        Some(tls13::initial_key_share(
            &config,
            &server_name,
            &mut cx.common.kx_state,
        )?)
    } else {
        None
    };

    let session_id = if let Some(_resuming) = &mut resuming {
        debug!("Resuming session");

        match &mut _resuming.value {
            #[cfg(feature = "tls12")]
            ClientSessionValue::Tls12(inner) => {
                // If we have a ticket, we use the sessionid as a signal that
                // we're  doing an abbreviated handshake.  See section 3.4 in
                // RFC5077.
                if !inner.ticket().0.is_empty() {
                    inner.session_id = SessionId::random(config.provider.secure_random)?;
                }
                Some(inner.session_id)
            }
            _ => None,
        }
    } else {
        debug!("Not resuming any session");
        None
    };

    // https://tools.ietf.org/html/rfc8446#appendix-D.4
    // https://tools.ietf.org/html/draft-ietf-quic-tls-34#section-8.4
    let session_id = match session_id {
        Some(session_id) => session_id,
        None if cx.common.is_quic() => SessionId::empty(),
        None if !config.supports_version(ProtocolVersion::TLSv1_3) => SessionId::empty(),
        None => SessionId::random(config.provider.secure_random)?,
    };

    let random = Random::new(config.provider.secure_random)?;
    let extension_order_seed = crate::rand::random_u16(config.provider.secure_random)?;

    let ech_state = match config.ech_mode.as_ref() {
        Some(EchMode::Enable(ech_config)) => Some(EchState::new(
            ech_config,
            server_name.clone(),
            config
                .client_auth_cert_resolver
                .has_certs(),
            config.provider.secure_random,
            config.enable_sni,
        )?),
        _ => None,
    };

    emit_client_hello_for_retry(
        transcript_buffer,
        None,
        key_share,
        extra_exts,
        None,
        ClientHelloInput {
            config,
            resuming,
            random,
            #[cfg(feature = "tls12")]
            using_ems: false,
            sent_tls13_fake_ccs: false,
            hello: ClientHelloDetails::new(extension_order_seed),
            session_id,
            server_name,
            prev_ech_ext: None,
        },
        cx,
        ech_state,
    )
}

struct ExpectServerHello {
    input: ClientHelloInput,
    transcript_buffer: HandshakeHashBuffer,
    early_key_schedule: Option<KeyScheduleEarly>,
    offered_key_share: Option<Box<dyn ActiveKeyExchange>>,
    suite: Option<SupportedCipherSuite>,
    ech_state: Option<EchState>,
}

struct ExpectServerHelloOrHelloRetryRequest {
    next: ExpectServerHello,
    extra_exts: Vec<ClientExtension>,
}

struct ClientHelloInput {
    config: Arc<ClientConfig>,
    resuming: Option<persist::Retrieved<ClientSessionValue>>,
    random: Random,
    #[cfg(feature = "tls12")]
    using_ems: bool,
    sent_tls13_fake_ccs: bool,
    hello: ClientHelloDetails,
    session_id: SessionId,
    server_name: ServerName<'static>,
    prev_ech_ext: Option<ClientExtension>,
}

fn emit_client_hello_for_retry(
    mut transcript_buffer: HandshakeHashBuffer,
    retryreq: Option<&HelloRetryRequest>,
    key_share: Option<Box<dyn ActiveKeyExchange>>,
    extra_exts: Vec<ClientExtension>,
    suite: Option<SupportedCipherSuite>,
    mut input: ClientHelloInput,
    cx: &mut ClientContext<'_>,
    mut ech_state: Option<EchState>,
) -> NextStateOrError<'static> {
    let config = &input.config;
    // Defense in depth: the ECH state should be None if ECH is disabled based on config
    // builder semantics.
    let forbids_tls12 = cx.common.is_quic() || ech_state.is_some();
    let support_tls12 = config.supports_version(ProtocolVersion::TLSv1_2) && !forbids_tls12;
    let support_tls13 = config.supports_version(ProtocolVersion::TLSv1_3);

    let mut supported_versions = Vec::new();
    if support_tls13 {
        supported_versions.push(ProtocolVersion::TLSv1_3);
    }

    if support_tls12 {
        supported_versions.push(ProtocolVersion::TLSv1_2);
    }

    // should be unreachable thanks to config builder
    assert!(!supported_versions.is_empty());

    // offer groups which are usable for any offered version
    let mut offered_groups: Vec<NamedGroup> = config
        .provider
        .kx_groups
        .iter()
        .filter(|skxg| {
            supported_versions
                .iter()
                .any(|v| skxg.usable_for_version(*v))
        })
        .map(|skxg| skxg.name())
        .collect();

    match config.browser_emulation {
        Some(BrowserEmulator { browser_type: BrowserType::Chrome, version: _ }) => {
            offered_groups.push(NamedGroup::GREASE);
            // offered_groups.push(NamedGroup::X25519Kyber768Draft00);
        },
        _ => {},
    }

    let mut exts = vec![
        ClientExtension::SupportedVersions(supported_versions),
        ClientExtension::NamedGroups(offered_groups),
        ClientExtension::SignatureAlgorithms(
            config
                .verifier
                .supported_verify_schemes(),
        ),
        ClientExtension::ExtendedMasterSecretRequest,
        ClientExtension::CertificateStatusRequest(CertificateStatusRequest::build_ocsp()),
    ];

<<<<<<< HEAD
    match config.browser_emulation {
        Some(BrowserEmulator { browser_type: BrowserType::Chrome, version: _ }) => {
            // TODO: needs to actually use the data - u8-length-prefixed list of ALPN protocols
            let application_settings: PayloadU16 = PayloadU16::new(vec![0x02, 0x68, 0x32]);

            exts.push(ClientExtension::ReservedGrease());
            exts.push(ClientExtension::SignedCertificateTimestamp());
            exts.push(ClientExtension::ApplicationSettings(application_settings));
            exts.push(ClientExtension::RenegotiationInfo(PayloadU8::empty()));
        },
        Some(BrowserEmulator { browser_type: BrowserType::Firefox, version: _ }) => {
            // TODO: We don't really support the delegated credentials extension yet, just sending it in the client hello message
            let delegated_credentials_signature_algos = PayloadU16::new(vec![0x04, 0x03, 0x05, 0x03, 0x06, 0x03, 0x02, 0x03]);

            exts.push(ClientExtension::RenegotiationInfo(PayloadU8::empty()));
            exts.push(ClientExtension::DelegatedCredentials(delegated_credentials_signature_algos));
            exts.push(ClientExtension::RecordSizeLimit(16385));
        },
        _ => {},
=======
    if support_tls13 {
        if let Some(cas_extension) = config.verifier.root_hint_subjects() {
            exts.push(ClientExtension::AuthorityNames(cas_extension.to_owned()));
        }
>>>>>>> d1bd2c86
    }

    // Send the ECPointFormat extension only if we are proposing ECDHE
    if config
        .provider
        .kx_groups
        .iter()
        .any(|skxg| skxg.name().key_exchange_algorithm() == KeyExchangeAlgorithm::ECDHE)
    {
        exts.push(ClientExtension::EcPointFormats(
            ECPointFormat::SUPPORTED.to_vec(),
        ));
    }

    match (ech_state.as_ref(), config.enable_sni) {
        // If we have ECH state we have a "cover name" to send in the outer hello
        // as the SNI domain name. This happens unconditionally so we ignore the
        // `enable_sni` value. That will be used later to decide what to do for
        // the protected inner hello's SNI.
        (Some(ech_state), _) => exts.push(ClientExtension::make_sni(&ech_state.outer_name)),

        // If we have no ECH state, and SNI is enabled, try to use the input server_name
        // for the SNI domain name.
        (None, true) => {
            if let ServerName::DnsName(dns_name) = &input.server_name {
                exts.push(ClientExtension::make_sni(dns_name))
            }
        }

        // If we have no ECH state, and SNI is not enabled, there's nothing to do.
        (None, false) => {}
    };

    if let Some(key_share) = &key_share {
        debug_assert!(support_tls13);
        let mut shares = vec![KeyShareEntry::new(key_share.group(), key_share.pub_key())];

        if retryreq.is_none() {
            // Only for the initial client hello, see if we can send a second KeyShare
            // for "free".  We only do this if the same algorithm is also supported
            // separately by our provider for this version (`find_kx_group` looks that up).
            if let Some((component_group, component_share)) =
                key_share
                    .hybrid_component()
                    .filter(|(group, _)| {
                        config
                            .find_kx_group(*group, ProtocolVersion::TLSv1_3)
                            .is_some()
                    })
            {
                shares.push(KeyShareEntry::new(component_group, component_share));
            }
        }

        exts.push(ClientExtension::KeyShare(shares));
    }

    if let Some(cookie) = retryreq.and_then(HelloRetryRequest::cookie) {
        exts.push(ClientExtension::Cookie(cookie.clone()));
    }

    if support_tls13 {
        // We could support PSK_KE here too. Such connections don't
        // have forward secrecy, and are similar to TLS1.2 resumption.
        let psk_modes = vec![PSKKeyExchangeMode::PSK_DHE_KE];
        exts.push(ClientExtension::PresharedKeyModes(psk_modes));
    }

    if !config.alpn_protocols.is_empty() {
        exts.push(ClientExtension::Protocols(Vec::from_slices(
            &config
                .alpn_protocols
                .iter()
                .map(|proto| &proto[..])
                .collect::<Vec<_>>(),
        )));
    }

    input.hello.offered_cert_compression = if support_tls13 && !config.cert_decompressors.is_empty()
    {
        exts.push(ClientExtension::CertificateCompressionAlgorithms(
            config
                .cert_decompressors
                .iter()
                .map(|dec| dec.algorithm())
                .collect(),
        ));
        true
    } else {
        false
    };

    if config
        .client_auth_cert_resolver
        .only_raw_public_keys()
    {
        exts.push(ClientExtension::ClientCertTypes(vec![
            CertificateType::RawPublicKey,
        ]));
    }

    if config
        .verifier
        .requires_raw_public_keys()
    {
        exts.push(ClientExtension::ServerCertTypes(vec![
            CertificateType::RawPublicKey,
        ]));
    }

    // Extra extensions must be placed before the PSK extension
    exts.extend(extra_exts.iter().cloned());

    // If this is a second client hello we're constructing in response to an HRR, and
    // we've rejected ECH or sent GREASE ECH, then we need to carry forward the
    // exact same ECH extension we used in the first hello.
    if matches!(cx.data.ech_status, EchStatus::Rejected | EchStatus::Grease) & retryreq.is_some() {
        if let Some(prev_ech_ext) = input.prev_ech_ext.take() {
            exts.push(prev_ech_ext);
        }
    }

    // Do we have a SessionID or ticket cached for this host?
    let tls13_session = prepare_resumption(&input.resuming, &mut exts, suite, cx, config);

    // Extensions MAY be randomized
    // but they also need to keep the same order as the previous ClientHello
    exts.sort_by_cached_key(|new_ext| {
        match (&cx.data.ech_status, new_ext) {
            // When not offering ECH/GREASE, the PSK extension is always last.
            (EchStatus::NotOffered, ClientExtension::PresharedKey(..)) => return u32::MAX,
            // When ECH or GREASE are in-play, the ECH extension is always last.
            (_, ClientExtension::EncryptedClientHello(_)) => return u32::MAX,
            // ... and the PSK extension should be second-to-last.
            (_, ClientExtension::PresharedKey(..)) => return u32::MAX - 1,
            _ => {}
        };

        let seed = ((input.hello.extension_order_seed as u32) << 16)
            | (u16::from(new_ext.ext_type()) as u32);
        match low_quality_integer_hash(seed) {
            u32::MAX => 0,
            key => key,
        }
    });

    let mut cipher_suites: Vec<_> = config
        .provider
        .cipher_suites
        .iter()
        .filter_map(|cs| match cs.usable_for_protocol(cx.common.protocol) {
            true => Some(cs.suite()),
            false => None,
        })
        .collect();

    match config.browser_emulation {
        // Chrome doesn't send this cipher suite.
        Some(BrowserEmulator { browser_type: BrowserType::Chrome, version: _ }) => {}
        // Firefox also doesn't seem to send this cipher suite?
        Some(BrowserEmulator { browser_type: BrowserType::Firefox, version: _ }) => {}
        _ => {
            // We don't do renegotiation at all, in fact.
            cipher_suites.push(CipherSuite::TLS_EMPTY_RENEGOTIATION_INFO_SCSV);
        }
    }

    let mut chp_payload = ClientHelloPayload {
        client_version: ProtocolVersion::TLSv1_2,
        random: input.random,
        session_id: input.session_id,
        cipher_suites,
        compression_methods: vec![Compression::Null],
        extensions: exts,
    };

    let ech_grease_ext = config
        .ech_mode
        .as_ref()
        .and_then(|mode| match mode {
            EchMode::Grease(cfg) => Some(cfg.grease_ext(
                config.provider.secure_random,
                input.server_name.clone(),
                &chp_payload,
            )),
            _ => None,
        });

    match (cx.data.ech_status, &mut ech_state) {
        // If we haven't offered ECH, or have offered ECH but got a non-rejecting HRR, then
        // we need to replace the client hello payload with an ECH client hello payload.
        (EchStatus::NotOffered | EchStatus::Offered, Some(ech_state)) => {
            // Replace the client hello payload with an ECH client hello payload.
            chp_payload = ech_state.ech_hello(chp_payload, retryreq, &tls13_session)?;
            cx.data.ech_status = EchStatus::Offered;
            // Store the ECH extension in case we need to carry it forward in a subsequent hello.
            input.prev_ech_ext = chp_payload.extensions.last().cloned();
        }
        // If we haven't offered ECH, and have no ECH state, then consider whether to use GREASE
        // ECH.
        (EchStatus::NotOffered, None) => {
            if let Some(grease_ext) = ech_grease_ext {
                // Add the GREASE ECH extension.
                let grease_ext = grease_ext?;
                chp_payload
                    .extensions
                    .push(grease_ext.clone());
                cx.data.ech_status = EchStatus::Grease;
                // Store the GREASE ECH extension in case we need to carry it forward in a
                // subsequent hello.
                input.prev_ech_ext = Some(grease_ext);
            }
        }
        _ => {}
    }

    // Note what extensions we sent.
    input.hello.sent_extensions = chp_payload
        .extensions
        .iter()
        .map(ClientExtension::ext_type)
        .collect();

    let mut chp = HandshakeMessagePayload {
        typ: HandshakeType::ClientHello,
        payload: HandshakePayload::ClientHello(chp_payload),
    };

    let early_key_schedule = match (ech_state.as_mut(), tls13_session) {
        // If we're performing ECH and resuming, then the PSK binder will have been dealt with
        // separately, and we need to take the early_data_key_schedule computed for the inner hello.
        (Some(ech_state), Some(tls13_session)) => ech_state
            .early_data_key_schedule
            .take()
            .map(|schedule| (tls13_session.suite(), schedule)),

        // When we're not doing ECH and resuming, then the PSK binder need to be filled in as
        // normal.
        (_, Some(tls13_session)) => Some((
            tls13_session.suite(),
            tls13::fill_in_psk_binder(&tls13_session, &transcript_buffer, &mut chp),
        )),

        // No early key schedule in other cases.
        _ => None,
    };

    let ch = Message {
        version: match retryreq {
            // <https://datatracker.ietf.org/doc/html/rfc8446#section-5.1>:
            // "This value MUST be set to 0x0303 for all records generated
            //  by a TLS 1.3 implementation ..."
            Some(_) => ProtocolVersion::TLSv1_2,
            // "... other than an initial ClientHello (i.e., one not
            // generated after a HelloRetryRequest), where it MAY also be
            // 0x0301 for compatibility purposes"
            //
            // (retryreq == None means we're in the "initial ClientHello" case)
            None => ProtocolVersion::TLSv1_0,
        },
        payload: MessagePayload::handshake(chp),
    };

    if retryreq.is_some() {
        // send dummy CCS to fool middleboxes prior
        // to second client hello
        tls13::emit_fake_ccs(&mut input.sent_tls13_fake_ccs, cx.common);
    }

    trace!("Sending ClientHello {:#?}", ch);

    transcript_buffer.add_message(&ch);
    cx.common.send_msg(ch, false);

    // Calculate the hash of ClientHello and use it to derive EarlyTrafficSecret
    let early_key_schedule = early_key_schedule.map(|(resuming_suite, schedule)| {
        if !cx.data.early_data.is_enabled() {
            return schedule;
        }

        let (transcript_buffer, random) = match &ech_state {
            // When using ECH the early data key schedule is derived based on the inner
            // hello transcript and random.
            Some(ech_state) => (
                &ech_state.inner_hello_transcript,
                &ech_state.inner_hello_random.0,
            ),
            None => (&transcript_buffer, &input.random.0),
        };

        tls13::derive_early_traffic_secret(
            &*config.key_log,
            cx,
            resuming_suite,
            &schedule,
            &mut input.sent_tls13_fake_ccs,
            transcript_buffer,
            random,
        );
        schedule
    });

    let next = ExpectServerHello {
        input,
        transcript_buffer,
        early_key_schedule,
        offered_key_share: key_share,
        suite,
        ech_state,
    };

    Ok(if support_tls13 && retryreq.is_none() {
        Box::new(ExpectServerHelloOrHelloRetryRequest { next, extra_exts })
    } else {
        Box::new(next)
    })
}

/// Prepare resumption with the session state retrieved from storage.
///
/// This function will push onto `exts` to
///
/// (a) request a new ticket if we don't have one,
/// (b) send our TLS 1.2 ticket after retrieving an 1.2 session,
/// (c) send a request for 1.3 early data if allowed and
/// (d) send a 1.3 preshared key if we have one.
///
/// For resumption to work, the currently negotiated cipher suite (if available) must be
/// able to resume from the resuming session's cipher suite.
///
/// If 1.3 resumption can continue, returns the 1.3 session value for further processing.
fn prepare_resumption<'a>(
    resuming: &'a Option<persist::Retrieved<ClientSessionValue>>,
    exts: &mut Vec<ClientExtension>,
    suite: Option<SupportedCipherSuite>,
    cx: &mut ClientContext<'_>,
    config: &ClientConfig,
) -> Option<persist::Retrieved<&'a persist::Tls13ClientSessionValue>> {
    // Check whether we're resuming with a non-empty ticket.
    let resuming = match resuming {
        Some(resuming) if !resuming.ticket().is_empty() => resuming,
        _ => {
            if config.supports_version(ProtocolVersion::TLSv1_2)
                && config.resumption.tls12_resumption == Tls12Resumption::SessionIdOrTickets
            {
                // If we don't have a ticket, request one.
                exts.push(ClientExtension::SessionTicket(ClientSessionTicket::Request));
            }
            return None;
        }
    };

    let Some(tls13) = resuming.map(|csv| csv.tls13()) else {
        // TLS 1.2; send the ticket if we have support this protocol version
        if config.supports_version(ProtocolVersion::TLSv1_2)
            && config.resumption.tls12_resumption == Tls12Resumption::SessionIdOrTickets
        {
            exts.push(ClientExtension::SessionTicket(ClientSessionTicket::Offer(
                Payload::new(resuming.ticket()),
            )));
        }
        return None; // TLS 1.2, so nothing to return here
    };

    if !config.supports_version(ProtocolVersion::TLSv1_3) {
        return None;
    }

    // If the server selected TLS 1.2, we can't resume.
    let suite = match suite {
        Some(SupportedCipherSuite::Tls13(suite)) => Some(suite),
        #[cfg(feature = "tls12")]
        Some(SupportedCipherSuite::Tls12(_)) => return None,
        None => None,
    };

    // If the selected cipher suite can't select from the session's, we can't resume.
    if let Some(suite) = suite {
        suite.can_resume_from(tls13.suite())?;
    }

    tls13::prepare_resumption(config, cx, &tls13, exts, suite.is_some());
    Some(tls13)
}

pub(super) fn process_alpn_protocol(
    common: &mut CommonState,
    config: &ClientConfig,
    proto: Option<&[u8]>,
) -> Result<(), Error> {
    common.alpn_protocol = proto.map(ToOwned::to_owned);

    if let Some(alpn_protocol) = &common.alpn_protocol {
        if !config
            .alpn_protocols
            .contains(alpn_protocol)
        {
            return Err(common.send_fatal_alert(
                AlertDescription::IllegalParameter,
                PeerMisbehaved::SelectedUnofferedApplicationProtocol,
            ));
        }
    }

    // RFC 9001 says: "While ALPN only specifies that servers use this alert, QUIC clients MUST
    // use error 0x0178 to terminate a connection when ALPN negotiation fails." We judge that
    // the user intended to use ALPN (rather than some out-of-band protocol negotiation
    // mechanism) if and only if any ALPN protocols were configured. This defends against badly-behaved
    // servers which accept a connection that requires an application-layer protocol they do not
    // understand.
    if common.is_quic() && common.alpn_protocol.is_none() && !config.alpn_protocols.is_empty() {
        return Err(common.send_fatal_alert(
            AlertDescription::NoApplicationProtocol,
            Error::NoApplicationProtocol,
        ));
    }

    debug!(
        "ALPN protocol is {:?}",
        common
            .alpn_protocol
            .as_ref()
            .map(|v| bs_debug::BsDebug(v))
    );
    Ok(())
}

pub(super) fn process_server_cert_type_extension(
    common: &mut CommonState,
    config: &ClientConfig,
    server_cert_extension: Option<&CertificateType>,
) -> Result<(), Error> {
    let requires_server_rpk = config
        .verifier
        .requires_raw_public_keys();
    let server_offers_rpk = matches!(server_cert_extension, Some(CertificateType::RawPublicKey));

    let raw_key_negotation_params = RawKeyNegotiationParams {
        peer_supports_raw_key: server_offers_rpk,
        local_expects_raw_key: requires_server_rpk,
        extension_type: ExtensionType::ServerCertificateType,
    };
    match raw_key_negotation_params.validate_raw_key_negotiation() {
        RawKeyNegotationResult::Err(err) => {
            Err(common.send_fatal_alert(AlertDescription::HandshakeFailure, err))
        }
        _ => Ok(()),
    }
}

pub(super) fn process_client_cert_type_extension(
    common: &mut CommonState,
    config: &ClientConfig,
    client_cert_extension: Option<&CertificateType>,
) -> Result<(), Error> {
    let requires_client_rpk = config
        .client_auth_cert_resolver
        .only_raw_public_keys();
    let server_allows_rpk = matches!(client_cert_extension, Some(CertificateType::RawPublicKey));

    let raw_key_negotation_params = RawKeyNegotiationParams {
        peer_supports_raw_key: server_allows_rpk,
        local_expects_raw_key: requires_client_rpk,
        extension_type: ExtensionType::ClientCertificateType,
    };
    match raw_key_negotation_params.validate_raw_key_negotiation() {
        RawKeyNegotationResult::Err(err) => {
            Err(common.send_fatal_alert(AlertDescription::HandshakeFailure, err))
        }
        _ => Ok(()),
    }
}

impl State<ClientConnectionData> for ExpectServerHello {
    fn handle<'m>(
        mut self: Box<Self>,
        cx: &mut ClientContext<'_>,
        m: Message<'m>,
    ) -> NextStateOrError<'m>
    where
        Self: 'm,
    {
        let server_hello =
            require_handshake_msg!(m, HandshakeType::ServerHello, HandshakePayload::ServerHello)?;
        trace!("We got ServerHello {:#?}", server_hello);

        use crate::ProtocolVersion::{TLSv1_2, TLSv1_3};
        let config = &self.input.config;
        let tls13_supported = config.supports_version(TLSv1_3);

        let server_version = if server_hello.legacy_version == TLSv1_2 {
            server_hello
                .supported_versions()
                .unwrap_or(server_hello.legacy_version)
        } else {
            server_hello.legacy_version
        };

        let version = match server_version {
            TLSv1_3 if tls13_supported => TLSv1_3,
            TLSv1_2 if config.supports_version(TLSv1_2) => {
                if cx.data.early_data.is_enabled() && cx.common.early_traffic {
                    // The client must fail with a dedicated error code if the server
                    // responds with TLS 1.2 when offering 0-RTT.
                    return Err(PeerMisbehaved::OfferedEarlyDataWithOldProtocolVersion.into());
                }

                if server_hello
                    .supported_versions()
                    .is_some()
                {
                    return Err({
                        cx.common.send_fatal_alert(
                            AlertDescription::IllegalParameter,
                            PeerMisbehaved::SelectedTls12UsingTls13VersionExtension,
                        )
                    });
                }

                TLSv1_2
            }
            _ => {
                let reason = match server_version {
                    TLSv1_2 | TLSv1_3 => PeerIncompatible::ServerTlsVersionIsDisabledByOurConfig,
                    _ => PeerIncompatible::ServerDoesNotSupportTls12Or13,
                };
                return Err(cx
                    .common
                    .send_fatal_alert(AlertDescription::ProtocolVersion, reason));
            }
        };

        if server_hello.compression_method != Compression::Null {
            return Err({
                cx.common.send_fatal_alert(
                    AlertDescription::IllegalParameter,
                    PeerMisbehaved::SelectedUnofferedCompression,
                )
            });
        }

        if server_hello.has_duplicate_extension() {
            return Err(cx.common.send_fatal_alert(
                AlertDescription::DecodeError,
                PeerMisbehaved::DuplicateServerHelloExtensions,
            ));
        }

        let allowed_unsolicited = [ExtensionType::RenegotiationInfo];
        if self
            .input
            .hello
            .server_sent_unsolicited_extensions(&server_hello.extensions, &allowed_unsolicited)
        {
            return Err(cx.common.send_fatal_alert(
                AlertDescription::UnsupportedExtension,
                PeerMisbehaved::UnsolicitedServerHelloExtension,
            ));
        }

        cx.common.negotiated_version = Some(version);

        // Extract ALPN protocol
        if !cx.common.is_tls13() {
            process_alpn_protocol(cx.common, config, server_hello.alpn_protocol())?;
        }

        // If ECPointFormats extension is supplied by the server, it must contain
        // Uncompressed.  But it's allowed to be omitted.
        if let Some(point_fmts) = server_hello.ecpoints_extension() {
            if !point_fmts.contains(&ECPointFormat::Uncompressed) {
                return Err(cx.common.send_fatal_alert(
                    AlertDescription::HandshakeFailure,
                    PeerMisbehaved::ServerHelloMustOfferUncompressedEcPoints,
                ));
            }
        }

        let suite = config
            .find_cipher_suite(server_hello.cipher_suite)
            .ok_or_else(|| {
                cx.common.send_fatal_alert(
                    AlertDescription::HandshakeFailure,
                    PeerMisbehaved::SelectedUnofferedCipherSuite,
                )
            })?;

        if version != suite.version().version {
            return Err({
                cx.common.send_fatal_alert(
                    AlertDescription::IllegalParameter,
                    PeerMisbehaved::SelectedUnusableCipherSuiteForVersion,
                )
            });
        }

        match self.suite {
            Some(prev_suite) if prev_suite != suite => {
                return Err({
                    cx.common.send_fatal_alert(
                        AlertDescription::IllegalParameter,
                        PeerMisbehaved::SelectedDifferentCipherSuiteAfterRetry,
                    )
                });
            }
            _ => {
                debug!("Using ciphersuite {:?}", suite);
                self.suite = Some(suite);
                cx.common.suite = Some(suite);
            }
        }

        // Start our handshake hash, and input the server-hello.
        let mut transcript = self
            .transcript_buffer
            .start_hash(suite.hash_provider());
        transcript.add_message(&m);

        let randoms = ConnectionRandoms::new(self.input.random, server_hello.random);
        // For TLS1.3, start message encryption using
        // handshake_traffic_secret.
        match suite {
            SupportedCipherSuite::Tls13(suite) => {
                #[allow(clippy::bind_instead_of_map)]
                let resuming_session = self
                    .input
                    .resuming
                    .and_then(|resuming| match resuming.value {
                        ClientSessionValue::Tls13(inner) => Some(inner),
                        #[cfg(feature = "tls12")]
                        ClientSessionValue::Tls12(_) => None,
                    });

                tls13::handle_server_hello(
                    self.input.config,
                    cx,
                    server_hello,
                    resuming_session,
                    self.input.server_name,
                    randoms,
                    suite,
                    transcript,
                    self.early_key_schedule,
                    self.input.hello,
                    // We always send a key share when TLS 1.3 is enabled.
                    self.offered_key_share.unwrap(),
                    self.input.sent_tls13_fake_ccs,
                    &m,
                    self.ech_state,
                )
            }
            #[cfg(feature = "tls12")]
            SupportedCipherSuite::Tls12(suite) => {
                let resuming_session = self
                    .input
                    .resuming
                    .and_then(|resuming| match resuming.value {
                        ClientSessionValue::Tls12(inner) => Some(inner),
                        ClientSessionValue::Tls13(_) => None,
                    });

                tls12::CompleteServerHelloHandling {
                    config: self.input.config,
                    resuming_session,
                    server_name: self.input.server_name,
                    randoms,
                    using_ems: self.input.using_ems,
                    transcript,
                }
                .handle_server_hello(cx, suite, server_hello, tls13_supported)
            }
        }
    }

    fn into_owned(self: Box<Self>) -> NextState<'static> {
        self
    }
}

impl ExpectServerHelloOrHelloRetryRequest {
    fn into_expect_server_hello(self) -> NextState<'static> {
        Box::new(self.next)
    }

    fn handle_hello_retry_request(
        mut self,
        cx: &mut ClientContext<'_>,
        m: Message<'_>,
    ) -> NextStateOrError<'static> {
        let hrr = require_handshake_msg!(
            m,
            HandshakeType::HelloRetryRequest,
            HandshakePayload::HelloRetryRequest
        )?;
        trace!("Got HRR {:?}", hrr);

        cx.common.check_aligned_handshake()?;

        let cookie = hrr.cookie();
        let req_group = hrr.requested_key_share_group();

        // We always send a key share when TLS 1.3 is enabled.
        let offered_key_share = self.next.offered_key_share.unwrap();

        // A retry request is illegal if it contains no cookie and asks for
        // retry of a group we already sent.
        if cookie.is_none() && req_group == Some(offered_key_share.group()) {
            return Err({
                cx.common.send_fatal_alert(
                    AlertDescription::IllegalParameter,
                    PeerMisbehaved::IllegalHelloRetryRequestWithOfferedGroup,
                )
            });
        }

        // Or has an empty cookie.
        if let Some(cookie) = cookie {
            if cookie.0.is_empty() {
                return Err({
                    cx.common.send_fatal_alert(
                        AlertDescription::IllegalParameter,
                        PeerMisbehaved::IllegalHelloRetryRequestWithEmptyCookie,
                    )
                });
            }
        }

        // Or has something unrecognised
        if hrr.has_unknown_extension() {
            return Err(cx.common.send_fatal_alert(
                AlertDescription::UnsupportedExtension,
                PeerIncompatible::ServerSentHelloRetryRequestWithUnknownExtension,
            ));
        }

        // Or has the same extensions more than once
        if hrr.has_duplicate_extension() {
            return Err({
                cx.common.send_fatal_alert(
                    AlertDescription::IllegalParameter,
                    PeerMisbehaved::DuplicateHelloRetryRequestExtensions,
                )
            });
        }

        // Or asks us to change nothing.
        if cookie.is_none() && req_group.is_none() {
            return Err({
                cx.common.send_fatal_alert(
                    AlertDescription::IllegalParameter,
                    PeerMisbehaved::IllegalHelloRetryRequestWithNoChanges,
                )
            });
        }

        // Or does not echo the session_id from our ClientHello:
        //
        // > the HelloRetryRequest has the same format as a ServerHello message,
        // > and the legacy_version, legacy_session_id_echo, cipher_suite, and
        // > legacy_compression_method fields have the same meaning
        // <https://www.rfc-editor.org/rfc/rfc8446#section-4.1.4>
        //
        // and
        //
        // > A client which receives a legacy_session_id_echo field that does not
        // > match what it sent in the ClientHello MUST abort the handshake with an
        // > "illegal_parameter" alert.
        // <https://www.rfc-editor.org/rfc/rfc8446#section-4.1.3>
        if hrr.session_id != self.next.input.session_id {
            return Err({
                cx.common.send_fatal_alert(
                    AlertDescription::IllegalParameter,
                    PeerMisbehaved::IllegalHelloRetryRequestWithWrongSessionId,
                )
            });
        }

        // Or asks us to talk a protocol we didn't offer, or doesn't support HRR at all.
        match hrr.supported_versions() {
            Some(ProtocolVersion::TLSv1_3) => {
                cx.common.negotiated_version = Some(ProtocolVersion::TLSv1_3);
            }
            _ => {
                return Err({
                    cx.common.send_fatal_alert(
                        AlertDescription::IllegalParameter,
                        PeerMisbehaved::IllegalHelloRetryRequestWithUnsupportedVersion,
                    )
                });
            }
        }

        // Or asks us to use a ciphersuite we didn't offer.
        let config = &self.next.input.config;
        let Some(cs) = config.find_cipher_suite(hrr.cipher_suite) else {
            return Err({
                cx.common.send_fatal_alert(
                    AlertDescription::IllegalParameter,
                    PeerMisbehaved::IllegalHelloRetryRequestWithUnofferedCipherSuite,
                )
            });
        };

        // Or offers ECH related extensions when we didn't offer ECH.
        if cx.data.ech_status == EchStatus::NotOffered && hrr.ech().is_some() {
            return Err({
                cx.common.send_fatal_alert(
                    AlertDescription::UnsupportedExtension,
                    PeerMisbehaved::IllegalHelloRetryRequestWithInvalidEch,
                )
            });
        }

        // HRR selects the ciphersuite.
        cx.common.suite = Some(cs);
        cx.common.handshake_kind = Some(HandshakeKind::FullWithHelloRetryRequest);

        // If we offered ECH, we need to confirm that the server accepted it.
        match (self.next.ech_state.as_ref(), cs.tls13()) {
            (Some(ech_state), Some(tls13_cs)) => {
                if !ech_state.confirm_hrr_acceptance(hrr, tls13_cs, cx.common)? {
                    // If the server did not confirm, then note the new ECH status but
                    // continue the handshake. We will abort with an ECH required error
                    // at the end.
                    cx.data.ech_status = EchStatus::Rejected;
                }
            }
            (Some(_), None) => {
                unreachable!("ECH state should only be set when TLS 1.3 was negotiated")
            }
            _ => {}
        };

        // This is the draft19 change where the transcript became a tree
        let transcript = self
            .next
            .transcript_buffer
            .start_hash(cs.hash_provider());
        let mut transcript_buffer = transcript.into_hrr_buffer();
        transcript_buffer.add_message(&m);

        // If we offered ECH and the server accepted, we also need to update the separate
        // ECH transcript with the hello retry request message.
        if let Some(ech_state) = self.next.ech_state.as_mut() {
            ech_state.transcript_hrr_update(cs.hash_provider(), &m);
        }

        // Early data is not allowed after HelloRetryrequest
        if cx.data.early_data.is_enabled() {
            cx.data.early_data.rejected();
        }

        let key_share = match req_group {
            Some(group) if group != offered_key_share.group() => {
                let Some(skxg) = config.find_kx_group(group, ProtocolVersion::TLSv1_3) else {
                    return Err(cx.common.send_fatal_alert(
                        AlertDescription::IllegalParameter,
                        PeerMisbehaved::IllegalHelloRetryRequestWithUnofferedNamedGroup,
                    ));
                };

                cx.common.kx_state = KxState::Start(skxg);
                skxg.start()?
            }
            _ => offered_key_share,
        };

        emit_client_hello_for_retry(
            transcript_buffer,
            Some(hrr),
            Some(key_share),
            self.extra_exts,
            Some(cs),
            self.next.input,
            cx,
            self.next.ech_state,
        )
    }
}

impl State<ClientConnectionData> for ExpectServerHelloOrHelloRetryRequest {
    fn handle<'m>(
        self: Box<Self>,
        cx: &mut ClientContext<'_>,
        m: Message<'m>,
    ) -> NextStateOrError<'m>
    where
        Self: 'm,
    {
        match m.payload {
            MessagePayload::Handshake {
                parsed:
                    HandshakeMessagePayload {
                        payload: HandshakePayload::ServerHello(..),
                        ..
                    },
                ..
            } => self
                .into_expect_server_hello()
                .handle(cx, m),
            MessagePayload::Handshake {
                parsed:
                    HandshakeMessagePayload {
                        payload: HandshakePayload::HelloRetryRequest(..),
                        ..
                    },
                ..
            } => self.handle_hello_retry_request(cx, m),
            payload => Err(inappropriate_handshake_message(
                &payload,
                &[ContentType::Handshake],
                &[HandshakeType::ServerHello, HandshakeType::HelloRetryRequest],
            )),
        }
    }

    fn into_owned(self: Box<Self>) -> NextState<'static> {
        self
    }
}

enum ClientSessionValue {
    Tls13(persist::Tls13ClientSessionValue),
    #[cfg(feature = "tls12")]
    Tls12(persist::Tls12ClientSessionValue),
}

impl ClientSessionValue {
    fn common(&self) -> &persist::ClientSessionCommon {
        match self {
            Self::Tls13(inner) => &inner.common,
            #[cfg(feature = "tls12")]
            Self::Tls12(inner) => &inner.common,
        }
    }

    fn tls13(&self) -> Option<&persist::Tls13ClientSessionValue> {
        match self {
            Self::Tls13(v) => Some(v),
            #[cfg(feature = "tls12")]
            Self::Tls12(_) => None,
        }
    }
}

impl Deref for ClientSessionValue {
    type Target = persist::ClientSessionCommon;

    fn deref(&self) -> &Self::Target {
        self.common()
    }
}

fn low_quality_integer_hash(mut x: u32) -> u32 {
    x = x
        .wrapping_add(0x7ed55d16)
        .wrapping_add(x << 12);
    x = (x ^ 0xc761c23c) ^ (x >> 19);
    x = x
        .wrapping_add(0x165667b1)
        .wrapping_add(x << 5);
    x = x.wrapping_add(0xd3a2646c) ^ (x << 9);
    x = x
        .wrapping_add(0xfd7046c5)
        .wrapping_add(x << 3);
    x = (x ^ 0xb55a4f09) ^ (x >> 16);
    x
}<|MERGE_RESOLUTION|>--- conflicted
+++ resolved
@@ -280,7 +280,6 @@
         ClientExtension::CertificateStatusRequest(CertificateStatusRequest::build_ocsp()),
     ];
 
-<<<<<<< HEAD
     match config.browser_emulation {
         Some(BrowserEmulator { browser_type: BrowserType::Chrome, version: _ }) => {
             // TODO: needs to actually use the data - u8-length-prefixed list of ALPN protocols
@@ -300,12 +299,12 @@
             exts.push(ClientExtension::RecordSizeLimit(16385));
         },
         _ => {},
-=======
+    }
+
     if support_tls13 {
         if let Some(cas_extension) = config.verifier.root_hint_subjects() {
             exts.push(ClientExtension::AuthorityNames(cas_extension.to_owned()));
         }
->>>>>>> d1bd2c86
     }
 
     // Send the ECPointFormat extension only if we are proposing ECDHE
